/*
 * Licensed to the Apache Software Foundation (ASF) under one or more
 * contributor license agreements.  See the NOTICE file distributed with
 * this work for additional information regarding copyright ownership.
 * The ASF licenses this file to You under the Apache License, Version 2.0
 * (the "License"); you may not use this file except in compliance with
 * the License.  You may obtain a copy of the License at
 *
 *     http://www.apache.org/licenses/LICENSE-2.0
 *
 * Unless required by applicable law or agreed to in writing, software
 * distributed under the License is distributed on an "AS IS" BASIS,
 * WITHOUT WARRANTIES OR CONDITIONS OF ANY KIND, either express or implied.
 * See the License for the specific language governing permissions and
 * limitations under the License.
 */
package org.apache.solr.search.facet;

import java.io.Closeable;
import java.io.IOException;
import java.lang.reflect.Array;
import java.util.ArrayList;
import java.util.Arrays;
import java.util.Iterator;
import java.util.List;
import java.util.function.IntFunction;

import org.apache.lucene.index.LeafReaderContext;
import org.apache.lucene.queries.function.FunctionValues;
import org.apache.lucene.queries.function.ValueSource;
import org.apache.lucene.search.DocIdSetIterator;
import org.apache.lucene.search.Query;
import org.apache.lucene.util.FixedBitSet;
import org.apache.solr.common.util.SimpleOrderedMap;
import org.apache.solr.search.DocIterator;
import org.apache.solr.search.DocSet;
import org.apache.solr.search.SolrIndexSearcher;

/**
 * Accumulates statistics separated by a slot number. 
 * There is a separate statistic per slot. The slot is usually an ordinal into a set of values, e.g. tracking a count
 * frequency <em>per term</em>.
 * Sometimes there doesn't need to be a slot distinction, in which case there is just one nominal slot.
 */
public abstract class SlotAcc implements Closeable {
  String key; // todo...
  protected final FacetContext fcontext;
  protected LeafReaderContext currentReaderContext;
  protected int currentDocBase;

  public SlotAcc(FacetContext fcontext) {
    this.fcontext = fcontext;
  }

  @Override public String toString() { return key; }
  
  /**
   * NOTE: this currently detects when it is being reused and calls resetIterators by comparing reader ords
   * with previous calls to setNextReader.  For this reason, current users must call setNextReader
   * in segment order.  Failure to do so will cause worse performance.
   */
  public void setNextReader(LeafReaderContext readerContext) throws IOException {
    LeafReaderContext lastReaderContext = currentReaderContext;
    currentReaderContext = readerContext;
    currentDocBase = currentReaderContext.docBase;
    if (lastReaderContext == null || lastReaderContext.ord >= currentReaderContext.ord) {
      // if we went backwards (or reused) a reader, we need to reset iterators that can be used only once.
      resetIterators();
    }
  }

  /**
   * All subclasses must override this method to collect documents.  This method is called by the
   * default impl of {@link #collect(DocSet, int, IntFunction)} but it's also neccessary if this accumulator
   * is used for sorting.
   *
   * @param doc         Single Segment docId (relative to the current {@link LeafReaderContext} to collect
   * @param slot        The slot number to collect this document in
   * @param slotContext A callback that can be used for Accumulators that would like additional info
   *                    about the current slot -- the {@link IntFunction} is only garunteed to be valid for
   *                    the current slot, and the {@link SlotContext} returned is only valid for the duration
   *                    of the <code>collect()</code> call.
   */
  public abstract void collect(int doc, int slot, IntFunction<SlotContext> slotContext) throws IOException;

  /**
   * Bulk collection of all documents in a slot.  The default implementation calls {@link #collect(int, int, IntFunction)}
   *
   * @param docs        (global) Documents to collect
   * @param slot        The slot number to collect these documents in
   * @param slotContext A callback that can be used for Accumulators that would like additional info
   *                    about the current slot -- the {@link IntFunction} is only garunteed to be valid for
   *                    the current slot, and the {@link SlotContext} returned is only valid for the duration
   *                    of the <code>collect()</code> call.
   */
  public int collect(DocSet docs, int slot, IntFunction<SlotContext> slotContext) throws IOException {
    int count = 0;
    SolrIndexSearcher searcher = fcontext.searcher;

    final List<LeafReaderContext> leaves = searcher.getIndexReader().leaves();
    final Iterator<LeafReaderContext> ctxIt = leaves.iterator();
    LeafReaderContext ctx = null;
    int segBase = 0;
    int segMax;
    int adjustedMax = 0;
    for (DocIterator docsIt = docs.iterator(); docsIt.hasNext(); ) {
      final int doc = docsIt.nextDoc();
      if (doc >= adjustedMax) {
        do {
          ctx = ctxIt.next();
          if (ctx == null) {
            // should be impossible
            throw new RuntimeException("INTERNAL FACET ERROR");
          }
          segBase = ctx.docBase;
          segMax = ctx.reader().maxDoc();
          adjustedMax = segBase + segMax;
        } while (doc >= adjustedMax);
        assert doc >= ctx.docBase;
        setNextReader(ctx);
      }
      count++;
      collect(doc - segBase, slot, slotContext); // per-seg collectors
    }
    return count;
  }

  public abstract int compare(int slotA, int slotB);

  public abstract Object getValue(int slotNum) throws IOException;

  public void setValues(SimpleOrderedMap<Object> bucket, int slotNum) throws IOException {
    if (key == null) return;
    Object val = getValue(slotNum);
    if (val != null) {
      bucket.add(key, val);
    }
  }

  /**
   * Called to reset the acc to a fresh state, ready for reuse
   */
  public abstract void reset() throws IOException;

  /**
   * Typically called from setNextReader to reset docValue iterators
   */
  protected void resetIterators() throws IOException {
  }

  ;

  public abstract void resize(Resizer resizer);

  @Override
  public void close() throws IOException {
  }

  public static abstract class Resizer {
    public abstract int getNewSize();

    public abstract int getNewSlot(int oldSlot);

    public double[] resize(double[] old, double defaultValue) {
      double[] values = new double[getNewSize()];
      if (defaultValue != 0) {
        Arrays.fill(values, 0, values.length, defaultValue);
      }
      for (int i = 0; i < old.length; i++) {
        double val = old[i];
        if (val != defaultValue) {
          int newSlot = getNewSlot(i);
          if (newSlot >= 0) {
            values[newSlot] = val;
          }
        }
      }
      return values;
    }

    public int[] resize(int[] old, int defaultValue) {
      int[] values = new int[getNewSize()];
      if (defaultValue != 0) {
        Arrays.fill(values, 0, values.length, defaultValue);
      }
      for (int i = 0; i < old.length; i++) {
        int val = old[i];
        if (val != defaultValue) {
          int newSlot = getNewSlot(i);
          if (newSlot >= 0) {
            values[newSlot] = val;
          }
        }
      }
      return values;
    }

    public long[] resize(long[] old, long defaultValue) {
      long[] values = new long[getNewSize()];
      if (defaultValue != 0) {
        Arrays.fill(values, 0, values.length, defaultValue);
      }
      for (int i = 0; i < old.length; i++) {
        long val = old[i];
        if (val != defaultValue) {
          int newSlot = getNewSlot(i);
          if (newSlot >= 0) {
            values[newSlot] = val;
          }
        }
      }
      return values;
    }

    public FixedBitSet resize(FixedBitSet old) {
      FixedBitSet values = new FixedBitSet(getNewSize());
      int oldSize = old.length();

      for (int oldSlot = 0; ; ) {
        oldSlot = values.nextSetBit(oldSlot);
        if (oldSlot == DocIdSetIterator.NO_MORE_DOCS) break;
        int newSlot = getNewSlot(oldSlot);
        values.set(newSlot);
        if (++oldSlot >= oldSize) break;
      }

      return values;
    }

    public <T> T[] resize(T[] old, T defaultValue) {
      @SuppressWarnings({"unchecked"})
      T[] values = (T[]) Array.newInstance(old.getClass().getComponentType(), getNewSize());
      if (defaultValue != null) {
        Arrays.fill(values, 0, values.length, defaultValue);
      }
      for (int i = 0; i < old.length; i++) {
        T val = old[i];
        if (val != defaultValue) {
          int newSlot = getNewSlot(i);
          if (newSlot >= 0) {
            values[newSlot] = val;
          }
        }
      }
      return values;
    }

  } // end class Resizer

  /**
   * Incapsulates information about the current slot, for Accumulators that may want
   * additional info during collection.
   */
  public static class SlotContext {
    private final Query slotQuery;

    public SlotContext(Query slotQuery) {
      this.slotQuery = slotQuery;
    }

    /**
     * behavior of this method is undefined if {@link #isAllBuckets} returns <code>true</code>
     */
    public Query getSlotQuery() {
      return slotQuery;
    }

    /** 
     * @return true if and only if this slot corrisponds to the <code>allBuckets</code> bucket.
     * @see #getSlotQuery 
     */
    public boolean isAllBuckets() {
      return false;
    }
  }


  // TODO: we should really have a decoupled value provider...
// This would enhance reuse and also prevent multiple lookups of same value across diff stats
  abstract static class FuncSlotAcc extends SlotAcc {
    protected final ValueSource valueSource;
    protected FunctionValues values;

    public FuncSlotAcc(ValueSource values, FacetContext fcontext, int numSlots) {
      super(fcontext);
      this.valueSource = values;
    }

    @Override
    public void setNextReader(LeafReaderContext readerContext) throws IOException {
      super.setNextReader(readerContext);
      values = valueSource.getValues(fcontext.qcontext, readerContext);
    }
  }

// have a version that counts the number of times a Slot has been hit? (for avg... what else?)

// TODO: make more sense to have func as the base class rather than double?
// double-slot-func -> func-slot -> slot -> acc
// double-slot-func -> double-slot -> slot -> acc

  abstract static class DoubleFuncSlotAcc extends FuncSlotAcc {
    double[] result; // TODO: use DoubleArray
    double initialValue;

    public DoubleFuncSlotAcc(ValueSource values, FacetContext fcontext, int numSlots) {
      this(values, fcontext, numSlots, 0);
    }

    public DoubleFuncSlotAcc(ValueSource values, FacetContext fcontext, int numSlots, double initialValue) {
      super(values, fcontext, numSlots);
      this.initialValue = initialValue;
      result = new double[numSlots];
      if (initialValue != 0) {
        reset();
      }
    }

    @Override
    public int compare(int slotA, int slotB) {
      return Double.compare(result[slotA], result[slotB]);
    }

    @Override
    public Object getValue(int slot) {
      return result[slot];
    }

    @Override
    public void reset() {
      Arrays.fill(result, initialValue);
    }

    @Override
    public void resize(Resizer resizer) {
      result = resizer.resize(result, initialValue);
    }
  }

  abstract static class LongFuncSlotAcc extends FuncSlotAcc {
    long[] result;
    long initialValue;

    public LongFuncSlotAcc(ValueSource values, FacetContext fcontext, int numSlots, long initialValue) {
      super(values, fcontext, numSlots);
      this.initialValue = initialValue;
      result = new long[numSlots];
      if (initialValue != 0) {
        reset();
      }
    }

    @Override
    public int compare(int slotA, int slotB) {
      return Long.compare(result[slotA], result[slotB]);
    }

    @Override
    public Object getValue(int slot) {
      return result[slot];
    }

    @Override
    public void reset() {
      Arrays.fill(result, initialValue);
    }

    @Override
    public void resize(Resizer resizer) {
      result = resizer.resize(result, initialValue);
    }
  }

  abstract class IntSlotAcc extends SlotAcc {
    int[] result; // use LongArray32
    int initialValue;

    public IntSlotAcc(FacetContext fcontext, int numSlots, int initialValue) {
      super(fcontext);
      this.initialValue = initialValue;
      result = new int[numSlots];
      if (initialValue != 0) {
        reset();
      }
    }

    @Override
    public int compare(int slotA, int slotB) {
      return Integer.compare(result[slotA], result[slotB]);
    }

    @Override
    public Object getValue(int slot) {
      return result[slot];
    }

    @Override
    public void reset() {
      Arrays.fill(result, initialValue);
    }

    @Override
    public void resize(Resizer resizer) {
      result = resizer.resize(result, initialValue);
    }
  }

  static class SumSlotAcc extends DoubleFuncSlotAcc {
    public SumSlotAcc(ValueSource values, FacetContext fcontext, int numSlots) {
      super(values, fcontext, numSlots);
    }

    public void collect(int doc, int slotNum, IntFunction<SlotContext> slotContext) throws IOException {
      double val = values.doubleVal(doc); // todo: worth trying to share this value across multiple stats that need it?
      result[slotNum] += val;
    }
  }

  static class SumsqSlotAcc extends DoubleFuncSlotAcc {
    public SumsqSlotAcc(ValueSource values, FacetContext fcontext, int numSlots) {
      super(values, fcontext, numSlots);
    }

    @Override
    public void collect(int doc, int slotNum, IntFunction<SlotContext> slotContext) throws IOException {
      double val = values.doubleVal(doc);
      val = val * val;
      result[slotNum] += val;
    }
  }


  static class AvgSlotAcc extends DoubleFuncSlotAcc {
    int[] counts;

    public AvgSlotAcc(ValueSource values, FacetContext fcontext, int numSlots) {
      super(values, fcontext, numSlots);
      counts = new int[numSlots];
    }

    @Override
    public void reset() {
      super.reset();
      for (int i = 0; i < counts.length; i++) {
        counts[i] = 0;
      }
    }

    @Override
    public void collect(int doc, int slotNum, IntFunction<SlotContext> slotContext) throws IOException {
      double val = values.doubleVal(doc);
      if (val != 0 || values.exists(doc)) {
        result[slotNum] += val;
        counts[slotNum] += 1;
      }
    }

    private double avg(int slot) {
      return AggUtil.avg(result[slot], counts[slot]); // calc once and cache in result?
    }

    @Override
    public int compare(int slotA, int slotB) {
      return Double.compare(avg(slotA), avg(slotB));
    }

    @Override
    public Object getValue(int slot) {
      if (fcontext.isShard()) {
      ArrayList<Object> lst = new ArrayList<>(2);
        lst.add(counts[slot]);
        lst.add(result[slot]);
        return lst;
      } else {
        return avg(slot);
      }
    }

    @Override
    public void resize(Resizer resizer) {
      super.resize(resizer);
      counts = resizer.resize(counts, 0);
    }
  }

  static class VarianceSlotAcc extends DoubleFuncSlotAcc {
    int[] counts;
    double[] sum;

    public VarianceSlotAcc(ValueSource values, FacetContext fcontext, int numSlots) {
      super(values, fcontext, numSlots);
      counts = new int[numSlots];
      sum = new double[numSlots];
    }

    @Override
    public void reset() {
      super.reset();
      Arrays.fill(counts, 0);
      Arrays.fill(sum, 0);
    }

    @Override
    public void resize(Resizer resizer) {
      super.resize(resizer);
      this.counts = resizer.resize(this.counts, 0);
      this.sum = resizer.resize(this.sum, 0);
    }

    private double variance(int slot) {
      return AggUtil.variance(result[slot], sum[slot], counts[slot]); // calc once and cache in result?
    }

    @Override
    public int compare(int slotA, int slotB) {
      return Double.compare(this.variance(slotA), this.variance(slotB));
    }

    @Override
    public Object getValue(int slot) {
      if (fcontext.isShard()) {
      ArrayList<Object> lst = new ArrayList<>(3);
        lst.add(counts[slot]);
        lst.add(result[slot]);
        lst.add(sum[slot]);
        return lst;
      } else {
        return this.variance(slot);
      }
    }

    @Override
    public void collect(int doc, int slot, IntFunction<SlotContext> slotContext) throws IOException {
      double val = values.doubleVal(doc);
      if (values.exists(doc)) {
        counts[slot]++;
        result[slot] += val * val;
        sum[slot] += val;
      }
    }
  }

  static class StddevSlotAcc extends DoubleFuncSlotAcc {
    int[] counts;
    double[] sum;

    public StddevSlotAcc(ValueSource values, FacetContext fcontext, int numSlots) {
      super(values, fcontext, numSlots);
      counts = new int[numSlots];
      sum = new double[numSlots];
    }

    @Override
    public void reset() {
      super.reset();
      Arrays.fill(counts, 0);
      Arrays.fill(sum, 0);
    }

    @Override
    public void resize(Resizer resizer) {
      super.resize(resizer);
      this.counts = resizer.resize(this.counts, 0);
      this.result = resizer.resize(this.result, 0);
    }

    private double stdDev(int slot) {
      return AggUtil.stdDev(result[slot], sum[slot], counts[slot]); // calc once and cache in result?
    }

    @Override
    public int compare(int slotA, int slotB) {
      return Double.compare(this.stdDev(slotA), this.stdDev(slotB));
    }

    @Override
    @SuppressWarnings({"unchecked"})
    public Object getValue(int slot) {
      if (fcontext.isShard()) {
        ArrayList<Object> lst = new ArrayList<>(3);
        lst.add(counts[slot]);
        lst.add(result[slot]);
        lst.add(sum[slot]);
        return lst;
      } else {
        return this.stdDev(slot);
      }
    }

    @Override
    public void collect(int doc, int slot, IntFunction<SlotContext> slotContext) throws IOException {
      double val = values.doubleVal(doc);
      if (values.exists(doc)) {
        counts[slot]++;
        result[slot] += val * val;
        sum[slot] += val;
      }
    }
  }

<<<<<<< HEAD
/**
 * Implemented by some SlotAccs if they are capable of being used for
 * sweep collecting in compatible facet processors
 */
interface SweepableSlotAcc<T extends SlotAcc> {
  /**
   * Called by processors if they support sweeping. Implementations will often
   * return self or null (the latter indicating that all necessary collection will
   * be covered by the "sweeping" data structures registered with the specified
   * baseSweepingAcc as a result of the call to this method).
   *
   * The implementing instance must call {@link SweepingCountSlotAcc#registerMapping(SlotAcc, SlotAcc)}
   * on the specified baseSweepingAcc to notify it of the mapping (possibly "identity") from
   * original SlotAcc to the SlotAcc that should be used for purposes of read access. It is
   * the responsibility of the specified {@link SweepingCountSlotAcc} to ensure proper
   * placement/accessibility of the SlotAcc to be used for read access.
   *
   * @param baseSweepingAcc - never null, where the SlotAcc may register domains for sweep collection,
   * and must register mappings ("identity" or otherwise) of new read-access SlotAccs that result
   * from this call.
   * @return SlotAcc to be used for purpose of collection. If null then collect methods will
   * never be called on this SlotAcc.
   */
  public T registerSweepingAccs(SweepingCountSlotAcc baseSweepingAcc);
}

// nocommit: need jdocs explaining purpose
final class SweepCountAccStruct {
  final DocSet docSet;
  final boolean isBase;
  final CountSlotAcc countAcc;
  public SweepCountAccStruct(DocSet docSet, boolean isBase, CountSlotAcc countAcc) {
    this.docSet = docSet;
    this.isBase = isBase;
    this.countAcc = countAcc;
  }
  public SweepCountAccStruct(SweepCountAccStruct t, DocSet replaceDocSet) {
    this.docSet = replaceDocSet;
    this.isBase = t.isBase;
    this.countAcc = t.countAcc;
  }
  public ReadOnlyCountSlotAcc roCountAcc() {
    return countAcc;
  }
  @Override public String toString() {
    return this.countAcc.toString();
  }
}

/**
 * Special CountSlotAcc used by processors that support sweeping to decide what to sweep over and how to
 * "collect" when doing the sweep.
 *
 * This class may be used by {@link SweepableSlotAccs} to 
 * {@link SweepingCountSlotAcc#add register DocSet domains} over which to sweep-collect facet counts.
 *
 * @see SweepableSlotAcc#registerSweepingAccs
 */
class SweepingCountSlotAcc extends CountSlotArrAcc {

  private final SimpleOrderedMap<Object> debug;
  private final FacetFieldProcessor p;
  final SweepCountAccStruct base;
  final List<SweepCountAccStruct> others = new ArrayList<>();
  private final List<SlotAcc> output = new ArrayList<>();

  SweepingCountSlotAcc(FacetContext fcontext, int numSlots, FacetFieldProcessor p) {
    super(fcontext, numSlots);
    this.p = p;
    this.base = new SweepCountAccStruct(fcontext.base, true, this);
    final FacetDebugInfo fdebug = fcontext.getDebugInfo();
    this.debug = null != fdebug ? new SimpleOrderedMap<>() : null;
    if (null != this.debug) {
      fdebug.putInfoItem("sweep_collection", debug);
      debug.add("base", key);
      debug.add("accs", new ArrayList<String>());
      debug.add("mapped", new ArrayList<String>());
    }
  }

  /**
   * Called by SweepableSlotAccs to register new DocSet domains for sweep collection
   * @param key assigned to the returned SlotAcc, and used for debugging
   * @param docs the domain over which to sweep
   * @param numSlots the number of slots
   * @return a read-only representation of the count acc which is guaranteed to be populated
   * after sweep count collection
   */
  public ReadOnlyCountSlotAcc add(String key, DocSet docs, int numSlots) {
    final CountSlotAcc count = new CountSlotArrAcc(fcontext, numSlots);
    count.key = key;
    final SweepCountAccStruct ret = new SweepCountAccStruct(docs, false, count);
    if (null != debug) {
      ((List<String>)debug.get("accs")).add(ret.toString());
    }
    others.add(ret);
    return ret.roCountAcc();
  }

  // nocommit: need jdocs explaining purpose/usage/restrictions
  public void registerMapping(SlotAcc fromAcc, SlotAcc toAcc) {
    assert fromAcc.key.equals(toAcc.key);
    output.add(toAcc);
    if (p.sortAcc == fromAcc) {
      p.sortAcc = toAcc;
    }
    if (null != debug) {
      ((List<String>)debug.get("mapped")).add(fromAcc.toString());
    }
  }

  /**
   * Always populates the bucket with the current count for that slot.  If the count is positive, 
   * or if <code>processEmpty==true</code>, then this method also populates the values from mapped 
   * "output" accumulators.
   *
   * @see #setSweepValues
   */
  @Override
  public void setValues(SimpleOrderedMap<Object> bucket, int slotNum) throws IOException {
    super.setValues(bucket, slotNum);
    if (0 < getCount(slotNum) || fcontext.processor.freq.processEmpty) {
      setSweepValues(bucket, slotNum);
    }
  }

  /**
   * Populates the bucket with the values from all mapped "output" accumulators for the specified slot.
   *
   * This method exists because there are some contexts (namely SpecialSlotAcc, for allBuckets, etc.) in 
   * which "base" count is tracked differently, via getSpecialCount(). For such cases, we need a method 
   * that allows the caller to directly coordinate calling {@link SoltAcc#setValues} on the sweeping 
   * output accs, while avoiding the inclusion of {@link CountSlotAcc#setValues CountSlotAcc.setValues}
   */
  public void setSweepValues(SimpleOrderedMap<Object> bucket, int slotNum) throws IOException {
    for (SlotAcc acc : output) {
      acc.setValues(bucket, slotNum);
    }
  }
}

abstract class CountSlotAcc extends SlotAcc implements ReadOnlyCountSlotAcc {
  public CountSlotAcc(FacetContext fcontext) {
    super(fcontext);
    // assume we are the 'count' by default unless/untill our creator overrides this
    this.key = "count";
=======
  abstract static class CountSlotAcc extends SlotAcc {
    public CountSlotAcc(FacetContext fcontext) {
      super(fcontext);
    }

    public abstract void incrementCount(int slot, long count);

    public abstract long getCount(int slot);
>>>>>>> e1a97a0f
  }

  /**
   * This CountSlotAcc exists as a /dev/null sink for callers of collect(...) and other "write"-type
   * methods. It should be used in contexts where "read"-type access methods will never be called.
   */
  static final CountSlotAcc DEV_NULL_SLOT_ACC = new CountSlotAcc(null) {

    @Override
    public void resize(Resizer resizer) {
      // No-op
    }

    @Override
    public void reset() throws IOException {
      // No-op
    }

    @Override
    public void collect(int doc, int slot, IntFunction<SlotContext> slotContext) throws IOException {
      // No-op
    }

    @Override
    public void incrementCount(int slot, long count) {
      // No-op
    }

    @Override
    public void setNextReader(LeafReaderContext readerContext) throws IOException {
      // No-op
    }

    @Override
    public int collect(DocSet docs, int slot, IntFunction<SlotContext> slotContext) throws IOException {
      return docs.size(); // dressed up no-op
    }

    @Override
    public Object getValue(int slotNum) throws IOException {
      throw new UnsupportedOperationException("not supported");
    }

    @Override
    public int compare(int slotA, int slotB) {
      throw new UnsupportedOperationException("not supported");
    }

    @Override
    public void setValues(SimpleOrderedMap<Object> bucket, int slotNum) throws IOException {
      throw new UnsupportedOperationException("not supported");
    }

    @Override
    public long getCount(int slot) {
      throw new UnsupportedOperationException("not supported");
    }
  };

  static class CountSlotArrAcc extends CountSlotAcc {
    long[] result;

    public CountSlotArrAcc(FacetContext fcontext, int numSlots) {
      super(fcontext);
      result = new long[numSlots];
    }

    @Override
    public void collect(int doc, int slotNum, IntFunction<SlotContext> slotContext) {
      // TODO: count arrays can use fewer bytes based on the number of docs in
      // the base set (that's the upper bound for single valued) - look at ttf?
      result[slotNum]++;
    }

    @Override
    public int compare(int slotA, int slotB) {
      return Long.compare(result[slotA], result[slotB]);
    }

    @Override
    public Object getValue(int slotNum) throws IOException {
      return result[slotNum];
    }

    @Override
    public void incrementCount(int slot, long count) {
      result[slot] += count;
    }

    @Override
    public long getCount(int slot) {
      return result[slot];
    }

    // internal and expert
    long[] getCountArray() {
      return result;
    }

    @Override
    public void reset() {
      Arrays.fill(result, 0);
    }

    @Override
    public void resize(Resizer resizer) {
      result = resizer.resize(result, 0);
    }
  }

  static class SortSlotAcc extends SlotAcc {
    public SortSlotAcc(FacetContext fcontext) {
      super(fcontext);
    }

    @Override
    public void collect(int doc, int slot, IntFunction<SlotContext> slotContext) throws IOException {
      // no-op
    }

    @Override
    public int compare(int slotA, int slotB) {
      return slotA - slotB;
    }

    @Override
    public Object getValue(int slotNum) {
      return slotNum;
    }

    @Override
    public void reset() {
      // no-op
    }

    @Override
    public void resize(Resizer resizer) {
      // sort slot only works with direct-mapped accumulators
      throw new UnsupportedOperationException();
    }
  }
}<|MERGE_RESOLUTION|>--- conflicted
+++ resolved
@@ -598,163 +598,160 @@
     }
   }
 
-<<<<<<< HEAD
-/**
- * Implemented by some SlotAccs if they are capable of being used for
- * sweep collecting in compatible facet processors
- */
-interface SweepableSlotAcc<T extends SlotAcc> {
   /**
-   * Called by processors if they support sweeping. Implementations will often
-   * return self or null (the latter indicating that all necessary collection will
-   * be covered by the "sweeping" data structures registered with the specified
-   * baseSweepingAcc as a result of the call to this method).
+   * Implemented by some SlotAccs if they are capable of being used for
+   * sweep collecting in compatible facet processors
+   */
+  static interface SweepableSlotAcc<T extends SlotAcc> {
+    /**
+     * Called by processors if they support sweeping. Implementations will often
+     * return self or null (the latter indicating that all necessary collection will
+     * be covered by the "sweeping" data structures registered with the specified
+     * baseSweepingAcc as a result of the call to this method).
+     *
+     * The implementing instance must call {@link SweepingCountSlotAcc#registerMapping(SlotAcc, SlotAcc)}
+     * on the specified baseSweepingAcc to notify it of the mapping (possibly "identity") from
+     * original SlotAcc to the SlotAcc that should be used for purposes of read access. It is
+     * the responsibility of the specified {@link SweepingCountSlotAcc} to ensure proper
+     * placement/accessibility of the SlotAcc to be used for read access.
+     *
+     * @param baseSweepingAcc - never null, where the SlotAcc may register domains for sweep collection,
+     * and must register mappings ("identity" or otherwise) of new read-access SlotAccs that result
+     * from this call.
+     * @return SlotAcc to be used for purpose of collection. If null then collect methods will
+     * never be called on this SlotAcc.
+     */
+    public T registerSweepingAccs(SweepingCountSlotAcc baseSweepingAcc);
+  }
+
+  // nocommit: need jdocs explaining purpose
+  static final class SweepCountAccStruct {
+    final DocSet docSet;
+    final boolean isBase;
+    final CountSlotAcc countAcc;
+    public SweepCountAccStruct(DocSet docSet, boolean isBase, CountSlotAcc countAcc) {
+      this.docSet = docSet;
+      this.isBase = isBase;
+      this.countAcc = countAcc;
+    }
+    public SweepCountAccStruct(SweepCountAccStruct t, DocSet replaceDocSet) {
+      this.docSet = replaceDocSet;
+      this.isBase = t.isBase;
+      this.countAcc = t.countAcc;
+    }
+    public ReadOnlyCountSlotAcc roCountAcc() {
+      return countAcc;
+    }
+    @Override public String toString() {
+      return this.countAcc.toString();
+    }
+  }
+
+  /**
+   * Special CountSlotAcc used by processors that support sweeping to decide what to sweep over and how to "collect"
+   * when doing the sweep.
    *
-   * The implementing instance must call {@link SweepingCountSlotAcc#registerMapping(SlotAcc, SlotAcc)}
-   * on the specified baseSweepingAcc to notify it of the mapping (possibly "identity") from
-   * original SlotAcc to the SlotAcc that should be used for purposes of read access. It is
-   * the responsibility of the specified {@link SweepingCountSlotAcc} to ensure proper
-   * placement/accessibility of the SlotAcc to be used for read access.
+   * This class may be used by {@link SweepableSlotAccs} to {@link SweepingCountSlotAcc#add register DocSet domains}
+   * over which to sweep-collect facet counts.
    *
-   * @param baseSweepingAcc - never null, where the SlotAcc may register domains for sweep collection,
-   * and must register mappings ("identity" or otherwise) of new read-access SlotAccs that result
-   * from this call.
-   * @return SlotAcc to be used for purpose of collection. If null then collect methods will
-   * never be called on this SlotAcc.
+   * @see SweepableSlotAcc#registerSweepingAccs
    */
-  public T registerSweepingAccs(SweepingCountSlotAcc baseSweepingAcc);
-}
-
-// nocommit: need jdocs explaining purpose
-final class SweepCountAccStruct {
-  final DocSet docSet;
-  final boolean isBase;
-  final CountSlotAcc countAcc;
-  public SweepCountAccStruct(DocSet docSet, boolean isBase, CountSlotAcc countAcc) {
-    this.docSet = docSet;
-    this.isBase = isBase;
-    this.countAcc = countAcc;
-  }
-  public SweepCountAccStruct(SweepCountAccStruct t, DocSet replaceDocSet) {
-    this.docSet = replaceDocSet;
-    this.isBase = t.isBase;
-    this.countAcc = t.countAcc;
-  }
-  public ReadOnlyCountSlotAcc roCountAcc() {
-    return countAcc;
-  }
-  @Override public String toString() {
-    return this.countAcc.toString();
-  }
-}
-
-/**
- * Special CountSlotAcc used by processors that support sweeping to decide what to sweep over and how to
- * "collect" when doing the sweep.
- *
- * This class may be used by {@link SweepableSlotAccs} to 
- * {@link SweepingCountSlotAcc#add register DocSet domains} over which to sweep-collect facet counts.
- *
- * @see SweepableSlotAcc#registerSweepingAccs
- */
-class SweepingCountSlotAcc extends CountSlotArrAcc {
-
-  private final SimpleOrderedMap<Object> debug;
-  private final FacetFieldProcessor p;
-  final SweepCountAccStruct base;
-  final List<SweepCountAccStruct> others = new ArrayList<>();
-  private final List<SlotAcc> output = new ArrayList<>();
-
-  SweepingCountSlotAcc(FacetContext fcontext, int numSlots, FacetFieldProcessor p) {
-    super(fcontext, numSlots);
-    this.p = p;
-    this.base = new SweepCountAccStruct(fcontext.base, true, this);
-    final FacetDebugInfo fdebug = fcontext.getDebugInfo();
-    this.debug = null != fdebug ? new SimpleOrderedMap<>() : null;
-    if (null != this.debug) {
-      fdebug.putInfoItem("sweep_collection", debug);
-      debug.add("base", key);
-      debug.add("accs", new ArrayList<String>());
-      debug.add("mapped", new ArrayList<String>());
-    }
-  }
-
-  /**
-   * Called by SweepableSlotAccs to register new DocSet domains for sweep collection
-   * @param key assigned to the returned SlotAcc, and used for debugging
-   * @param docs the domain over which to sweep
-   * @param numSlots the number of slots
-   * @return a read-only representation of the count acc which is guaranteed to be populated
-   * after sweep count collection
-   */
-  public ReadOnlyCountSlotAcc add(String key, DocSet docs, int numSlots) {
-    final CountSlotAcc count = new CountSlotArrAcc(fcontext, numSlots);
-    count.key = key;
-    final SweepCountAccStruct ret = new SweepCountAccStruct(docs, false, count);
-    if (null != debug) {
-      ((List<String>)debug.get("accs")).add(ret.toString());
-    }
-    others.add(ret);
-    return ret.roCountAcc();
-  }
-
-  // nocommit: need jdocs explaining purpose/usage/restrictions
-  public void registerMapping(SlotAcc fromAcc, SlotAcc toAcc) {
-    assert fromAcc.key.equals(toAcc.key);
-    output.add(toAcc);
-    if (p.sortAcc == fromAcc) {
-      p.sortAcc = toAcc;
-    }
-    if (null != debug) {
-      ((List<String>)debug.get("mapped")).add(fromAcc.toString());
-    }
-  }
-
-  /**
-   * Always populates the bucket with the current count for that slot.  If the count is positive, 
-   * or if <code>processEmpty==true</code>, then this method also populates the values from mapped 
-   * "output" accumulators.
-   *
-   * @see #setSweepValues
-   */
-  @Override
-  public void setValues(SimpleOrderedMap<Object> bucket, int slotNum) throws IOException {
-    super.setValues(bucket, slotNum);
-    if (0 < getCount(slotNum) || fcontext.processor.freq.processEmpty) {
-      setSweepValues(bucket, slotNum);
-    }
-  }
-
-  /**
-   * Populates the bucket with the values from all mapped "output" accumulators for the specified slot.
-   *
-   * This method exists because there are some contexts (namely SpecialSlotAcc, for allBuckets, etc.) in 
-   * which "base" count is tracked differently, via getSpecialCount(). For such cases, we need a method 
-   * that allows the caller to directly coordinate calling {@link SoltAcc#setValues} on the sweeping 
-   * output accs, while avoiding the inclusion of {@link CountSlotAcc#setValues CountSlotAcc.setValues}
-   */
-  public void setSweepValues(SimpleOrderedMap<Object> bucket, int slotNum) throws IOException {
-    for (SlotAcc acc : output) {
-      acc.setValues(bucket, slotNum);
-    }
-  }
-}
-
-abstract class CountSlotAcc extends SlotAcc implements ReadOnlyCountSlotAcc {
-  public CountSlotAcc(FacetContext fcontext) {
-    super(fcontext);
-    // assume we are the 'count' by default unless/untill our creator overrides this
-    this.key = "count";
-=======
-  abstract static class CountSlotAcc extends SlotAcc {
+  static class SweepingCountSlotAcc extends CountSlotArrAcc {
+
+    private final SimpleOrderedMap<Object> debug;
+    private final FacetFieldProcessor p;
+    final SweepCountAccStruct base;
+    final List<SweepCountAccStruct> others = new ArrayList<>();
+    private final List<SlotAcc> output = new ArrayList<>();
+
+    SweepingCountSlotAcc(FacetContext fcontext, int numSlots, FacetFieldProcessor p) {
+      super(fcontext, numSlots);
+      this.p = p;
+      this.base = new SweepCountAccStruct(fcontext.base, true, this);
+      final FacetDebugInfo fdebug = fcontext.getDebugInfo();
+      this.debug = null != fdebug ? new SimpleOrderedMap<>() : null;
+      if (null != this.debug) {
+        fdebug.putInfoItem("sweep_collection", debug);
+        debug.add("base", key);
+        debug.add("accs", new ArrayList<String>());
+        debug.add("mapped", new ArrayList<String>());
+      }
+    }
+
+    /**
+     * Called by SweepableSlotAccs to register new DocSet domains for sweep collection
+     * 
+     * @param key
+     *          assigned to the returned SlotAcc, and used for debugging
+     * @param docs
+     *          the domain over which to sweep
+     * @param numSlots
+     *          the number of slots
+     * @return a read-only representation of the count acc which is guaranteed to be populated after sweep count
+     *         collection
+     */
+    public ReadOnlyCountSlotAcc add(String key, DocSet docs, int numSlots) {
+      final CountSlotAcc count = new CountSlotArrAcc(fcontext, numSlots);
+      count.key = key;
+      final SweepCountAccStruct ret = new SweepCountAccStruct(docs, false, count);
+      if (null != debug) {
+        ((List<String>) debug.get("accs")).add(ret.toString());
+      }
+      others.add(ret);
+      return ret.roCountAcc();
+    }
+
+    // nocommit: need jdocs explaining purpose/usage/restrictions
+    public void registerMapping(SlotAcc fromAcc, SlotAcc toAcc) {
+      assert fromAcc.key.equals(toAcc.key);
+      output.add(toAcc);
+      if (p.sortAcc == fromAcc) {
+        p.sortAcc = toAcc;
+      }
+      if (null != debug) {
+        ((List<String>) debug.get("mapped")).add(fromAcc.toString());
+      }
+    }
+
+    /**
+     * Always populates the bucket with the current count for that slot. If the count is positive, or if
+     * <code>processEmpty==true</code>, then this method also populates the values from mapped "output" accumulators.
+     *
+     * @see #setSweepValues
+     */
+    @Override
+    public void setValues(SimpleOrderedMap<Object> bucket, int slotNum) throws IOException {
+      super.setValues(bucket, slotNum);
+      if (0 < getCount(slotNum) || fcontext.processor.freq.processEmpty) {
+        setSweepValues(bucket, slotNum);
+      }
+    }
+
+    /**
+     * Populates the bucket with the values from all mapped "output" accumulators for the specified slot.
+     *
+     * This method exists because there are some contexts (namely SpecialSlotAcc, for allBuckets, etc.) in which "base"
+     * count is tracked differently, via getSpecialCount(). For such cases, we need a method that allows the caller to
+     * directly coordinate calling {@link SoltAcc#setValues} on the sweeping output accs, while avoiding the inclusion
+     * of {@link CountSlotAcc#setValues CountSlotAcc.setValues}
+     */
+    public void setSweepValues(SimpleOrderedMap<Object> bucket, int slotNum) throws IOException {
+      for (SlotAcc acc : output) {
+        acc.setValues(bucket, slotNum);
+      }
+    }
+  }
+
+  abstract static class CountSlotAcc extends SlotAcc implements ReadOnlyCountSlotAcc {
     public CountSlotAcc(FacetContext fcontext) {
       super(fcontext);
+      // assume we are the 'count' by default unless/untill our creator overrides this
+      this.key = "count";
     }
 
     public abstract void incrementCount(int slot, long count);
 
     public abstract long getCount(int slot);
->>>>>>> e1a97a0f
   }
 
   /**
