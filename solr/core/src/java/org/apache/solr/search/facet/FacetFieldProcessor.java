/*
 * Licensed to the Apache Software Foundation (ASF) under one or more
 * contributor license agreements.  See the NOTICE file distributed with
 * this work for additional information regarding copyright ownership.
 * The ASF licenses this file to You under the Apache License, Version 2.0
 * (the "License"); you may not use this file except in compliance with
 * the License.  You may obtain a copy of the License at
 *
 *     http://www.apache.org/licenses/LICENSE-2.0
 *
 * Unless required by applicable law or agreed to in writing, software
 * distributed under the License is distributed on an "AS IS" BASIS,
 * WITHOUT WARRANTIES OR CONDITIONS OF ANY KIND, either express or implied.
 * See the License for the specific language governing permissions and
 * limitations under the License.
 */

package org.apache.solr.search.facet;

import com.carrotsearch.hppc.IntObjectMap;
import com.carrotsearch.hppc.IntObjectScatterMap;
import java.io.IOException;
import java.util.Arrays;
import java.util.ArrayList;
import java.util.Collections;
import java.util.Comparator;
import java.util.Date;
import java.util.HashMap;
import java.util.LinkedHashMap;
import java.util.List;
import java.util.Map;
import java.util.function.BiPredicate;
import java.util.function.Function;
import java.util.function.IntFunction;
import org.apache.lucene.index.IndexReader.CacheKey;

import org.apache.lucene.index.LeafReaderContext;
import org.apache.lucene.search.Query;
import org.apache.lucene.util.ArrayUtil;
import org.apache.lucene.util.PriorityQueue;
import org.apache.solr.common.SolrException;
import org.apache.solr.common.util.SimpleOrderedMap;
import org.apache.solr.request.TermFacetCache;
import org.apache.solr.request.TermFacetCache.CacheUpdater;
import org.apache.solr.request.TermFacetCache.FacetCacheKey;
import org.apache.solr.request.TermFacetCache.SegmentCacheEntry;
import org.apache.solr.schema.FieldType;
import org.apache.solr.schema.SchemaField;
import org.apache.solr.search.DocSet;
import org.apache.solr.search.Filter;
import org.apache.solr.search.QueryResultKey;
import org.apache.solr.search.SolrCache;
import org.apache.solr.search.facet.SlotAcc.SlotContext;
import org.apache.solr.search.facet.SlotAcc.SweepableSlotAcc;
import org.apache.solr.search.facet.SlotAcc.SweepingCountSlotAcc;

import static org.apache.solr.search.facet.FacetContext.SKIP_FACET;

/**
 * Facet processing based on field values. (not range nor by query)
 * @see FacetField
 */
abstract class FacetFieldProcessor extends FacetProcessor<FacetField> {
  SchemaField sf;
  SlotAcc indexOrderAcc;
  int effectiveMincount;
  final boolean singlePassSlotAccCollection;
  final FacetRequest.FacetSort sort; // never null (may be the user's requested sort, or the prelim_sort)
  final FacetRequest.FacetSort resort; // typically null (unless the user specified a prelim_sort)
  
  final Map<String,AggValueSource> deferredAggs = new HashMap<String,AggValueSource>();

  // TODO: push any of this down to base class?

  //
  // For sort="x desc", collectAcc would point to "x", and sortAcc would also point to "x".
  // collectAcc would be used to accumulate all buckets, and sortAcc would be used to sort those buckets.
  //
  SlotAcc collectAcc;  // Accumulator to collect across entire domain (in addition to the countAcc).  May be null.
  SlotAcc sortAcc;     // Accumulator to use for sorting *only* (i.e. not used for collection). May be an alias of countAcc, collectAcc, or indexOrderAcc
  SlotAcc[] otherAccs; // Accumulators that do not need to be calculated across all buckets.

  SpecialSlotAcc allBucketsAcc;  // this can internally refer to otherAccs and/or collectAcc. setNextReader should be called on otherAccs directly if they exist.

  FacetFieldProcessor(FacetContext fcontext, FacetField freq, SchemaField sf) {
    super(fcontext, freq);
    this.sf = sf;
    this.effectiveMincount = (int)(fcontext.isShard() ? Math.min(1 , freq.mincount) : freq.mincount);
    this.singlePassSlotAccCollection = (freq.limit == -1 && freq.subFacets.size() == 0);

    if ( null == freq.prelim_sort ) {
      // If the user has not specified any preliminary sort, then things are very simple.
      // Just use the "sort" as is w/o needing any re-sorting
      this.sort = freq.sort;
      this.resort = null;
    } else {
      assert null != freq.prelim_sort;
      
      if ( fcontext.isShard() ) {
        // for a shard request, we can ignore the users requested "sort" and focus solely on the prelim_sort
        // the merger will worry about the final sorting -- we don't need to resort anything...
        this.sort = freq.prelim_sort;
        this.resort = null;
        
      } else { // non shard...
        if ( singlePassSlotAccCollection ) { // special case situation...
          // when we can do a single pass SlotAcc collection on non-shard request, there is
          // no point re-sorting. Ignore the freq.prelim_sort and use the freq.sort option as is...
          this.sort = freq.sort;
          this.resort = null;
        } else {
          // for a non-shard request, we will use the prelim_sort as our initial sort option if it exists
          // then later we will re-sort on the final desired sort...
          this.sort = freq.prelim_sort;
          this.resort = freq.sort;
        }
      }
    }
    assert null != this.sort;
    final SolrCache<FacetCacheKey, Map<CacheKey, SegmentCacheEntry>> facetCache = fcontext.searcher.getCache(TermFacetCache.NAME);
    if (facetCache != null && this instanceof FacetFieldProcessorByArray && (freq.prefix == null || freq.prefix.isEmpty())) {
      CacheKey topLevelKey = fcontext.searcher.getIndexReader().getReaderCacheHelper().getKey();
      cachingCountSlotAccFactory = new CachingCountSlotAccFactory(facetCache, topLevelKey, freq.field);
    } else {
      cachingCountSlotAccFactory = null;
    }
  }

  private final IntObjectMap<List<SweepCountAccStruct>> trackSweepCountAccs = new IntObjectScatterMap<>();
  private final Map<QueryResultKey, SweepCountAccStruct> trackSweepCountAccsQRK = new HashMap<>();
  List<SweepCountAccStruct> sweepCountAccs = new ArrayList<>();

  /**
   * Provides a hook for subclasses of FacetFieldProcessor to register custom implementations of CountSlotAcc.
   * Also allows caller of <code>getSweepCountAcc</code> control over whether to accept a particular cached
   * instance of CountSlotAcc.
   */
  protected static interface CountSlotAccFactory {
    SweepCountAccStruct newInstance(QueryResultKey qKey, DocSet docs, boolean isBase, FacetContext fcontext, int numSlots, boolean includeMissingCount);
  }

  protected static final CountSlotAccFactory DEFAULT_COUNT_ACC_FACTORY = new CountSlotAccFactory() {

    @Override
    public SweepCountAccStruct newInstance(QueryResultKey qKey, DocSet docs, boolean isBase, FacetContext fcontext, int numSlots, boolean includeMissingCount) {
      final CountSlotAcc count = new CountSlotArrAcc(fcontext, numSlots);
      return new SweepCountAccStruct(qKey, docs, CacheState.DO_NOT_CACHE, null, isBase, count, new ReadOnlyCountSlotAccWrapper(fcontext, count), null);
    }
  };

  private final CountSlotAccFactory cachingCountSlotAccFactory;

  CountSlotAcc getSweepCountAcc(QueryResultKey qKey, DocSet docs, int numSlots) {
    return getSweepCountAcc(qKey, docs, false, numSlots, null);
  }

  private CountSlotAcc getSweepCountAcc(QueryResultKey qKey, DocSet docs, boolean isBase, int numSlots, CountSlotAccFactory factory) {
    final int size = docs.size();
    final SweepCountAccStruct qrkCandidate;
    if (qKey != null && (qrkCandidate = trackSweepCountAccsQRK.get(qKey)) != null) {
      return qrkCandidate.countAccEntry.roCountAcc;
    }
    List<SweepCountAccStruct> extantSameSize = trackSweepCountAccs.get(size);
    if (extantSameSize != null) {
      for (SweepCountAccStruct candidate : extantSameSize) {
        if (docs.intersectionSize(candidate.docSet) == size) {
          if (qKey != null) {
            trackSweepCountAccsQRK.put(qKey, candidate);
          }
          return candidate.countAccEntry.roCountAcc;
        }
      }
    } else {
      extantSameSize = new ArrayList<>(4); // will likely be *very* small
      trackSweepCountAccs.put(size, extantSameSize);
    }
    if (factory == null) {
      if (cachingCountSlotAccFactory == null || size < (freq.countCacheDf == 0 ? TermFacetCache.DEFAULT_THRESHOLD : (freq.countCacheDf < 0 ? Integer.MAX_VALUE : freq.countCacheDf))) {
        factory = DEFAULT_COUNT_ACC_FACTORY;
      } else {
        factory = cachingCountSlotAccFactory;
      }
    }
    final boolean cacheIncludesMissingCount = this instanceof FacetFieldProcessorByArrayDV;
    final SweepCountAccStruct ret = factory.newInstance(qKey, docs, isBase, fcontext, numSlots, cacheIncludesMissingCount);
    extantSameSize.add(ret);
    sweepCountAccs.add(ret);
    if (qKey != null) {
      trackSweepCountAccsQRK.put(qKey, ret);
    }
    return isBase ? ret.countAccEntry.countAcc : ret.countAccEntry.roCountAcc;
  }
  static enum CacheState { DO_NOT_CACHE, NOT_CACHED, PARTIALLY_CACHED, CACHED }

  static final class SweepCountAccStruct {
    final QueryResultKey qKey;
    final DocSet docSet;
    final CacheState cacheState;
    final Map<CacheKey, SegmentCacheEntry> alreadyCached;
    final boolean isBase;
    final CountAccEntry countAccEntry;
    final CacheUpdater cacheUpdater;

    public SweepCountAccStruct(QueryResultKey qKey, DocSet docSet, CacheState cacheState,
        Map<CacheKey, SegmentCacheEntry> alreadyCached, boolean isBase, CountSlotAcc countAcc,
        ReadOnlyCountSlotAcc roCountAcc, CacheUpdater cacheUpdater) {
      this.qKey = qKey;
      this.docSet = docSet;
      this.cacheState = cacheState;
      this.alreadyCached = alreadyCached;
      this.isBase = isBase;
      this.countAccEntry = new CountAccEntry(countAcc, roCountAcc);
      this.cacheUpdater = cacheUpdater;
    }
    public SweepCountAccStruct(SweepCountAccStruct t, DocSet replaceDocSet) {
      this.qKey = t.qKey;
      this.docSet = replaceDocSet;
      this.cacheState = t.cacheState;
      this.alreadyCached = t.alreadyCached;
      this.isBase = t.isBase;
      this.countAccEntry = t.countAccEntry;
      this.cacheUpdater = t.cacheUpdater;
    }
  }
  static final class CountAccEntry {
    final CountSlotAcc countAcc;
    final ReadOnlyCountSlotAcc roCountAcc;
    public CountAccEntry(CountSlotAcc countAcc, ReadOnlyCountSlotAcc roCountAcc) {
      this.countAcc = countAcc;
      this.roCountAcc = roCountAcc;
    }
  }
  static final class FilterCtStruct {
    final boolean isBase;
    final Filter filter;
    final CountSlotAcc countAcc;
    final CacheUpdater cacheUpdater;

    public FilterCtStruct(Filter filter, CountSlotAcc countAcc, CacheUpdater cacheUpdater, boolean isBase) {
      this.isBase = isBase;
      this.filter = filter;
      this.countAcc = countAcc;
      this.cacheUpdater = cacheUpdater;
    }
  }
  protected FilterCtStruct[] getSweepFilters(boolean maySkipBaseSetCollection) {
    final FilterCtStruct[] filters = new FilterCtStruct[sweepCountAccs.size()];
    int i = 0;
    SweepCountAccStruct base = null;
    for (SweepCountAccStruct sweep : sweepCountAccs) {
      if (sweep.isBase) {
        base = sweep;
      } else if (sweep.cacheState != CacheState.CACHED) {
        filters[i++] = new FilterCtStruct(sweep.docSet.getTopFilter(), sweep.countAccEntry.countAcc,
            sweep.cacheUpdater, sweep.isBase);
      }
    }
    if (base.cacheState != CacheState.CACHED || !maySkipBaseSetCollection) {
      filters[i++] = new FilterCtStruct(base.docSet.getTopFilter(), base.countAccEntry.countAcc,
          base.cacheUpdater, base.isBase);
    }
    if (i == 0) {
      return null;
    } else if (i == filters.length) {
      return filters;
    } else {
      return Arrays.copyOf(filters, i);
    }
  }
  protected SweepCountAccStruct[] getSweepDocSets(boolean maySkipBaseSetCollection) {
    final SweepCountAccStruct[] ret = new SweepCountAccStruct[sweepCountAccs.size()];
    int i = 0;
    SweepCountAccStruct base = null;
    for (SweepCountAccStruct sweep : sweepCountAccs) {
      if (sweep.isBase) {
        base = sweep;
      } else if (sweep.cacheState != CacheState.CACHED) {
        ret[i++] = sweep;
      }
    }
    if (base.cacheState != CacheState.CACHED || !maySkipBaseSetCollection) {
      ret[i++] = base;
    }
    if (i == 0) {
      return null;
    } else if (i == ret.length) {
      return ret;
    } else {
      return Arrays.copyOf(ret, i);
    }
  }

  private CountSlotAcc createBaseCountAcc(int slotCount) {
    QueryResultKey baseQKey = fcontext.baseFilters == null ? null : new QueryResultKey(null, Arrays.asList(fcontext.baseFilters), null, 0);
    return getSweepCountAcc(baseQKey, fcontext.base, true, slotCount, null);
  }

  /**
   * A marker interface for SlotAcc instances that are populated as a derivative of the main CountSlotAcc, and thus do
   * not need to be separately/independently collected.
   */
  interface SweepAcc {}

  /** This is used to create accs for second phase (or to create accs for all aggs) */
  @Override
  protected void createAccs(long docCount, int slotCount) throws IOException {
    if (accMap == null) {
      accMap = new LinkedHashMap<>();
    }

    // allow a custom count acc to be used
    if (countAcc == null) {
<<<<<<< HEAD
      countAcc = createBaseCountAcc(slotCount);
      countAcc.key = "count";
=======
      countAcc = new SlotAcc.CountSlotArrAcc(fcontext, slotCount);
>>>>>>> 6bf5f4a8
    }

    if (accs != null) {
      // reuse these accs, but reset them first and resize since size could be different
      for (SlotAcc acc : accs) {
        acc.reset();
        acc.resize(new FlatteningResizer(slotCount));
      }
      return;
    } else {
      accs = new SlotAcc[ freq.getFacetStats().size() ];
    }

    int accIdx = 0;
    for (Map.Entry<String,AggValueSource> entry : freq.getFacetStats().entrySet()) {
      SlotAcc acc = null;
      if (slotCount == 1) {
        acc = accMap.get(entry.getKey());
        if (acc != null) {
          acc.reset();
        }
      }
      if (acc == null) {
        acc = entry.getValue().createSlotAcc(fcontext, docCount, slotCount);
        acc.key = entry.getKey();
        accMap.put(acc.key, acc);
      }
      accs[accIdx++] = acc;
    }
  }

  /** 
   * Simple helper for checking if a {@link FacetRequest.FacetSort} is on "count" or "index" and picking
   * the existing SlotAcc 
   * @return an existing SlotAcc for sorting, else null if it should be built from the Aggs
   */
  private SlotAcc getTrivialSortingSlotAcc(FacetRequest.FacetSort fsort) {
    if ("count".equals(fsort.sortVariable)) {
      assert null != countAcc;
      return countAcc;
    } else if ("index".equals(fsort.sortVariable)) {
      // allow subclass to set indexOrderAcc first
      if (indexOrderAcc == null) {
        // This sorting accumulator just goes by the slot number, so does not need to be collected
        // and hence does not need to find it's way into the accMap or accs array.
        indexOrderAcc = new SlotAcc.SortSlotAcc(fcontext);
      }
      return indexOrderAcc;
    }
    return null;
  }
  
  void createCollectAcc(int numDocs, int numSlots) throws IOException {
    accMap = new LinkedHashMap<>();
    
    // start with the assumption that we're going to defer the computation of all stats
    deferredAggs.putAll(freq.getFacetStats());
 
    // we always count...
    // allow a subclass to set a custom counter.
    if (countAcc == null) {
<<<<<<< HEAD
      countAcc = createBaseCountAcc(numSlots);
=======
      countAcc = new SlotAcc.CountSlotArrAcc(fcontext, numSlots);
>>>>>>> 6bf5f4a8
    }

    sortAcc = getTrivialSortingSlotAcc(this.sort);

    if (this.singlePassSlotAccCollection) {
      // If we are going to return all buckets, and if there are no subfacets (that would need a domain),
      // then don't defer any aggregation calculations to a second phase.
      // This way we can avoid calculating domains for each bucket, which can be expensive.

      // TODO: BEGIN: why can't we just call createAccs here ?
      accs = new SlotAcc[ freq.getFacetStats().size() ];
      int otherAccIdx = 0;
      for (Map.Entry<String,AggValueSource> entry : freq.getFacetStats().entrySet()) {
        AggValueSource agg = entry.getValue();
        SlotAcc acc = agg.createSlotAcc(fcontext, numDocs, numSlots);
        acc.key = entry.getKey();
        accMap.put(acc.key, acc);
        accs[otherAccIdx++] = acc;
      }
      // TODO: END: why can't we just call createAccs here ?
      if (accs.length == 1) {
        collectAcc = accs[0];
      } else {
        collectAcc = new MultiAcc(fcontext, accs);
      }

      if (sortAcc == null) {
        sortAcc = accMap.get(sort.sortVariable);
        assert sortAcc != null;
      }

      deferredAggs.clear();
    }

    if (sortAcc == null) {
      AggValueSource sortAgg = freq.getFacetStats().get(sort.sortVariable);
      if (sortAgg != null) {
        collectAcc = sortAgg.createSlotAcc(fcontext, numDocs, numSlots);
        collectAcc.key = sort.sortVariable; // TODO: improve this
      }
      sortAcc = collectAcc;
      deferredAggs.remove(sort.sortVariable);
    }

    boolean needOtherAccs = freq.allBuckets;  // TODO: use for missing too...

    if (sortAcc == null) {
      // as sort is already validated, in what case sortAcc would be null?
      throw new SolrException(SolrException.ErrorCode.BAD_REQUEST,
          "Invalid sort '" + sort + "' for field '" + sf.getName() + "'");
    }

    if (!needOtherAccs) {
      // we may need them later, but we don't want to create them now
      // otherwise we won't know if we need to call setNextReader on them.
      return;
    }

    // create the deferred aggs up front for use by allBuckets
    createOtherAccs(numDocs, 1);
  }

  private void createOtherAccs(int numDocs, int numSlots) throws IOException {
    if (otherAccs != null) {
      // reuse existing accumulators
      for (SlotAcc acc : otherAccs) {
        acc.reset();  // todo - make reset take numDocs and numSlots?
      }
      return;
    }

    final int numDeferred = deferredAggs.size();
    if (numDeferred <= 0) return;

    otherAccs = new SlotAcc[ numDeferred ];

    int otherAccIdx = 0;
    for (Map.Entry<String,AggValueSource> entry : deferredAggs.entrySet()) {
      AggValueSource agg = entry.getValue();
      SlotAcc acc = agg.createSlotAcc(fcontext, numDocs, numSlots);
      acc.key = entry.getKey();
      accMap.put(acc.key, acc);
      otherAccs[otherAccIdx++] = acc;
    }

    if (numDeferred == freq.getFacetStats().size()) {
      // accs and otherAccs are the same...
      accs = otherAccs;
    }
  }

  int collectFirstPhase(DocSet docs, int slot, IntFunction<SlotContext> slotContext) throws IOException {
    int num = -1;
    if (collectAcc != null) {
      num = collectAcc.collect(docs, slot, slotContext);
    }
    if (allBucketsAcc != null) {
      num = allBucketsAcc.collect(docs, slot, slotContext);
    }
    return num >= 0 ? num : docs.size();
  }

  void collectFirstPhase(int segDoc, int slot, IntFunction<SlotContext> slotContext) throws IOException {
    if (collectAcc != null) {
      collectAcc.collect(segDoc, slot, slotContext);
    }
    if (allBucketsAcc != null) {
      allBucketsAcc.collect(segDoc, slot, slotContext);
    }
  }

  /** Processes the collected data to finds the top slots, and composes it in the response NamedList. */
<<<<<<< HEAD
  SimpleOrderedMap<Object> findTopSlots(final int numSlots, final int slotCardinality, final int missingSlot,
                                        IntFunction<Comparable> bucketValFromSlotNumFunc,
                                        Function<Comparable, String> fieldQueryValFunc) throws IOException {
=======
  SimpleOrderedMap<Object> findTopSlots(final int numSlots, final int slotCardinality,
                                        @SuppressWarnings("rawtypes") IntFunction<Comparable> bucketValFromSlotNumFunc,
                                        @SuppressWarnings("rawtypes") Function<Comparable, String> fieldQueryValFunc) throws IOException {
>>>>>>> 6bf5f4a8
    assert this.sortAcc != null;
    long numBuckets = 0;

    final int off = fcontext.isShard() ? 0 : (int) freq.offset;

    long effectiveLimit = Integer.MAX_VALUE; // use max-int instead of max-long to avoid overflow
    if (freq.limit >= 0) {
      effectiveLimit = freq.limit;
      if (fcontext.isShard()) {
        if (freq.overrequest == -1) {
          // add over-request if this is a shard request and if we have a small offset (large offsets will already be gathering many more buckets than needed)
          if (freq.offset < 10) {
            effectiveLimit = (long) (effectiveLimit * 1.1 + 4); // default: add 10% plus 4 (to overrequest for very small limits)
          }
        } else {
          effectiveLimit += freq.overrequest;
        }
      } else if (null != resort && 0 < freq.overrequest) {
        // in non-shard situations, if we have a 'resort' we check for explicit overrequest > 0
        effectiveLimit += freq.overrequest;
      }
    }

    final int sortMul = sort.sortDirection.getMultiplier();

    int maxTopVals = (int) (effectiveLimit >= 0 ? Math.min(freq.offset + effectiveLimit, Integer.MAX_VALUE - 1) : Integer.MAX_VALUE - 1);
    maxTopVals = Math.min(maxTopVals, slotCardinality);
    final SlotAcc sortAcc = this.sortAcc, indexOrderAcc = this.indexOrderAcc;
    final BiPredicate<Slot,Slot> orderPredicate;
    if (indexOrderAcc != null && indexOrderAcc != sortAcc) {
      orderPredicate = (a, b) -> {
        int cmp = sortAcc.compare(a.slot, b.slot) * sortMul;
        return cmp == 0 ? (indexOrderAcc.compare(a.slot, b.slot) > 0) : cmp < 0;
      };
    } else {
      orderPredicate = (a, b) -> {
        int cmp = sortAcc.compare(a.slot, b.slot) * sortMul;
        return cmp == 0 ? b.slot < a.slot : cmp < 0;
      };
    }
    final PriorityQueue<Slot> queue = new PriorityQueue<>(maxTopVals) {
      @Override
      protected boolean lessThan(Slot a, Slot b) { return orderPredicate.test(a, b); }
    };

    // note: We avoid object allocation by having a Slot and re-using the 'bottom'.
    Slot bottom = null;
    Slot scratchSlot = new Slot();
    boolean shardHasMoreBuckets = false;  // This shard has more buckets than were returned
    for (int slotNum = 0; slotNum < numSlots; slotNum++) {

      // screen out buckets not matching mincount
      if (effectiveMincount > 0) {
        long count = countAcc.getCount(slotNum);
        if (count  < effectiveMincount) {
          if (count > 0)
            numBuckets++;  // Still increment numBuckets as long as we have some count.  This is for consistency between distrib and non-distrib mode.
          continue;
        }
      }

      numBuckets++;

      if (bottom != null) {
        shardHasMoreBuckets = true;
        scratchSlot.slot = slotNum; // scratchSlot is only used to hold this slotNum for the following line
        if (orderPredicate.test(bottom, scratchSlot)) {
          bottom.slot = slotNum;
          bottom = queue.updateTop();
        }
      } else if (effectiveLimit > 0) {
        // queue not full
        Slot s = new Slot();
        s.slot = slotNum;
        queue.add(s);
        if (queue.size() >= maxTopVals) {
          bottom = queue.top();
        }
      }
    }

    assert queue.size() <= numBuckets;

    SimpleOrderedMap<Object> res = new SimpleOrderedMap<>();
    if (freq.numBuckets) {
      if (!fcontext.isShard()) {
        res.add("numBuckets", numBuckets);
      } else {
        calculateNumBuckets(res);
      }
    }

    FacetDebugInfo fdebug = fcontext.getDebugInfo();
    if (fdebug != null) fdebug.putInfoItem("numBuckets", numBuckets);

    if (freq.allBuckets) {
      SimpleOrderedMap<Object> allBuckets = new SimpleOrderedMap<>();
      // countAcc.setValues(allBuckets, allBucketsSlot);
      allBuckets.add("count", allBucketsAcc.getSpecialCount());
      allBucketsAcc.setValues(allBuckets, -1); // -1 slotNum is unused for SpecialSlotAcc
      // allBuckets currently doesn't execute sub-facets (because it doesn't change the domain?)
      res.add("allBuckets", allBuckets);
    }

    SimpleOrderedMap<Object> missingBucket = new SimpleOrderedMap<>();
    if (freq.missing) {
      res.add("missing", missingBucket);
      // moved missing fillBucket after we fill facet since it will reset all the accumulators.
    }

    final boolean needFilter = (!deferredAggs.isEmpty()) || freq.getSubFacets().size() > 0;
    if (needFilter) {
      createOtherAccs(-1, 1);
    }

    // if we are deep paging, we don't have to order the highest "offset" counts...
    // ...unless we need to resort.
    int collectCount = Math.max(0, queue.size() - (null == this.resort ? off : 0));
    //
    assert collectCount <= maxTopVals;
    Slot[] sortedSlots = new Slot[collectCount];
    for (int i = collectCount - 1; i >= 0; i--) {
      Slot slot = sortedSlots[i] = queue.pop();
      // At this point we know we're either returning this Slot as a Bucket, or resorting it,
      // so definitely fill in the bucket value -- we'll need it either way
      slot.bucketVal = bucketValFromSlotNumFunc.apply(slot.slot);
      
      if (needFilter || null != this.resort) {
        slot.bucketFilter = makeBucketQuery(fieldQueryValFunc.apply(slot.bucketVal));
      }
    }
    
    final SlotAcc resortAccForFill = resortSlots(sortedSlots); // No-Op if not needed
    
    if (null != this.resort) {
      // now that we've completely resorted, throw away extra docs from possible offset/overrequest...
      final int endOffset = (int)Math.min((long) sortedSlots.length,
                                          // NOTE: freq.limit is long, so no risk of overflow here
                                          off + (freq.limit < 0 ? Integer.MAX_VALUE : freq.limit));
      if (0 < off || endOffset < sortedSlots.length) {
        sortedSlots = Arrays.copyOfRange(sortedSlots, off, endOffset);
      }
    }
    @SuppressWarnings({"rawtypes"})
    List<SimpleOrderedMap> bucketList = new ArrayList<>(sortedSlots.length);

    for (Slot slot : sortedSlots) {
      SimpleOrderedMap<Object> bucket = new SimpleOrderedMap<>();
      bucket.add("val", slot.bucketVal);

      fillBucketFromSlot(bucket, slot, resortAccForFill);

      bucketList.add(bucket);
    }

    res.add("buckets", bucketList);
      
    
    if (fcontext.isShard() && shardHasMoreBuckets) {
      // Currently, "more" is an internal implementation detail and only returned for distributed sub-requests
      res.add("more", true);
    }

    if (freq.missing) {
      //nocommit I think the below TODO is addressed by the inline missing bucket collection part of this PR?
      // TODO: it would be more efficient to build up a missing DocSet if we need it here anyway.
      if (missingSlot < 0) {
        fillBucket(missingBucket, getFieldMissingQuery(fcontext.searcher, freq.field), null, false, null);
      } else {
        Slot missingSlotEntry = new Slot();
        missingSlotEntry.slot = missingSlot;
        if (needFilter) {
          missingSlotEntry.bucketFilter = getFieldMissingQuery(fcontext.searcher, freq.field);
        }
        fillBucketFromSlot(missingBucket, missingSlotEntry, null);
      }
    }

    return res;
  }

  /**
   * Trivial helper method for building up a bucket query given the (Stringified) bucket value
   */
  protected Query makeBucketQuery(final String bucketValue) {
    // TODO: this isn't viable for things like text fields w/ analyzers that are non-idempotent (ie: stemmers)
    // TODO: but changing it to just use TermQuery isn't safe for things like numerics, dates, etc...
    return sf.getType().getFieldQuery(null, sf, bucketValue);
  }

  private void calculateNumBuckets(SimpleOrderedMap<Object> target) throws IOException {
    DocSet domain = fcontext.base;
    if (freq.prefix != null) {
      Query prefixFilter = sf.getType().getPrefixQuery(null, sf, freq.prefix);
      domain = fcontext.searcher.getDocSet(prefixFilter, domain);
    }

    HLLAgg agg = new HLLAgg(freq.field);
    SlotAcc acc = agg.createSlotAcc(fcontext, domain.size(), 1);
    acc.collect(domain, 0, null); // we know HLL doesn't care about the bucket query
    acc.key = "numBuckets";
    acc.setValues(target, 0);
  }

  private static class Slot {
    /** The Slot number used during collection */
    int slot;

    /** filled in only once we know the bucket will either be involved in resorting, or returned */
    @SuppressWarnings({"rawtypes"})
    Comparable bucketVal;

    /** Filled in if and only if needed for resorting, deferred stats, or subfacets */
    Query bucketFilter;
    // TODO: we could potentially store the bucket's (DocSet)subDomain as well,
    // but that's much bigger object to hang onto for every slot at the sametime
    // Probably best to just trust the filterCache to do it's job
    
    /** The Slot number used during resorting */
    int resortSlotNum;
  }

  /** Helper method used solely when looping over buckets to be returned in findTopSlots */
  private void fillBucketFromSlot(SimpleOrderedMap<Object> target, Slot slot,
                                  SlotAcc resortAcc) throws IOException {
    final int slotOrd = slot.slot;
    countAcc.setValues(target, slotOrd);
    if (countAcc.getCount(slotOrd) <= 0 && !freq.processEmpty) return;

    if (slotOrd >= 0 && collectAcc != null) {
      collectAcc.setValues(target, slotOrd);
    }

    if (otherAccs == null && freq.subFacets.isEmpty()) return;

    assert null != slot.bucketFilter;
    final Query filter = slot.bucketFilter;
    final DocSet subDomain = fcontext.searcher.getDocSet(filter, fcontext.base);

    // if no subFacets, we only need a DocSet
    // otherwise we need more?
    // TODO: save something generic like "slotNum" in the context and use that to implement things like filter exclusion if necessary?
    // Hmmm, but we need to look up some stuff anyway (for the label?)
    // have a method like "DocSet applyConstraint(facet context, DocSet parent)"
    // that's needed for domain changing things like joins anyway???

    if (otherAccs != null) {
      // do acc at a time (traversing domain each time) or do all accs for each doc?
      for (SlotAcc acc : otherAccs) {
        if (acc == resortAcc) {
          // already collected, just need to get the value from the correct slot
          acc.setValues(target, slot.resortSlotNum);
        } else {
          acc.reset(); // TODO: only needed if we previously used for allBuckets or missing
          acc.collect(subDomain, 0, s -> { return new SlotContext(filter); });
          acc.setValues(target, 0);
        }
      }
    }

    processSubs(target, filter, subDomain, false, null);
  }

  /** 
   * Helper method that resorts the slots (if needed).
   * 
   * @return a SlotAcc that should be used {@link SlotAcc#setValues} on the final buckets via 
   *    {@link Slot#resortSlotNum} or null if no special SlotAcc was needed (ie: no resorting, or resorting 
   *    on something already known/collected)
   */
  private SlotAcc resortSlots(Slot[] slots) throws IOException {
    if (null == this.resort) {
      return null; // Nothing to do.
    }
    assert ! fcontext.isShard();

    // NOTE: getMultiplier() is confusing and weird and ment for use in PriorityQueue.lessThan,
    // so it's backwards from what you'd expect in a Comparator...
    final int resortMul = -1 * resort.sortDirection.getMultiplier();
    
    SlotAcc resortAcc = getTrivialSortingSlotAcc(this.resort);
    if (null != resortAcc) {
      // resorting on count or index is rare (and not particularly useful) but if someone chooses to do
      // either of these we don't need to re-collect ... instead just re-sort the slots based on
      // the previously collected values using the originally collected slot numbers...
      if (resortAcc.equals(countAcc)) {
        final Comparator<Slot> comparator = null != indexOrderAcc ?
          (new Comparator<Slot>() {
            public int compare(Slot x, Slot y) {
              final int cmp = resortMul * countAcc.compare(x.slot, y.slot);
              return  cmp != 0 ? cmp : indexOrderAcc.compare(x.slot, y.slot);
            }
          })
          : (new Comparator<Slot>() {
            public int compare(Slot x, Slot y) {
              final int cmp = resortMul * countAcc.compare(x.slot, y.slot);
              return  cmp != 0 ? cmp : Integer.compare(x.slot, y.slot);
            }
          });
        Arrays.sort(slots, comparator);
        return null;
      }
      if (resortAcc.equals(indexOrderAcc)) {
        // obviously indexOrderAcc is not null, and no need for a fancy tie breaker...
        Arrays.sort(slots, new Comparator<Slot>() {
          public int compare(Slot x, Slot y) {
            return resortMul * indexOrderAcc.compare(x.slot, y.slot);
          }
        });
        return null;
      }
      // nothing else should be possible
      assert false : "trivial resort isn't count or index: " + this.resort;
    }

    assert null == resortAcc;
    for (SlotAcc acc : otherAccs) {
      if (acc.key.equals(this.resort.sortVariable)) {
        resortAcc = acc;
        break;
      }
    }
    // TODO: what if resortAcc is still null, ie: bad input? ... throw an error?  (see SOLR-13022)
    // looks like equivilent sort code path silently ignores sorting if sortVariable isn't in accMap...
    // ...and we get a deffered NPE when trying to collect.
    assert null != resortAcc;
    
    final SlotAcc acc = resortAcc;
    
    // reset resortAcc to be (just) big enough for all the slots we care about...
    acc.reset();
    acc.resize(new FlatteningResizer(slots.length));
    
    // give each existing Slot a new resortSlotNum and let the resortAcc collect it...
    for (int slotNum = 0; slotNum < slots.length; slotNum++) {
      Slot slot = slots[slotNum];
      slot.resortSlotNum = slotNum;
      
      assert null != slot.bucketFilter : "null filter for slot=" +slot.bucketVal;
      
      final DocSet subDomain = fcontext.searcher.getDocSet(slot.bucketFilter, fcontext.base);
      acc.collect(subDomain, slotNum, s -> { return new SlotContext(slot.bucketFilter); } );
    }
    
    // now resort all the Slots according to the new collected values...
    final Comparator<Slot> comparator = null != indexOrderAcc ?
      (new Comparator<Slot>() {
        public int compare(Slot x, Slot y) {
          final int cmp = resortMul * acc.compare(x.resortSlotNum, y.resortSlotNum);
          return  cmp != 0 ? cmp : indexOrderAcc.compare(x.slot, y.slot);
        }
      })
      : (new Comparator<Slot>() {
        public int compare(Slot x, Slot y) {
          final int cmp = resortMul * acc.compare(x.resortSlotNum, y.resortSlotNum);
          return  cmp != 0 ? cmp : Integer.compare(x.slot, y.slot);
        }
      });
    Arrays.sort(slots, comparator);
    return acc;
  }
  
  @Override
  protected void processStats(SimpleOrderedMap<Object> bucket, Query bucketQ, DocSet docs, long docCount) throws IOException {
    if (docCount == 0 && !freq.processEmpty || freq.getFacetStats().size() == 0) {
      bucket.add("count", docCount);
      return;
    }
    createAccs(docCount, 1);
    assert null != bucketQ;
    long collected = collect(docs, 0, slotNum -> { return new SlotContext(bucketQ); });

    // countAcc.incrementCount(0, collected);  // should we set the counton the acc instead of just passing it?

    assert collected == docCount;
    addStats(bucket, collected, 0);
  }

  // overrides but with different signature!
  private void addStats(SimpleOrderedMap<Object> target, long count, int slotNum) throws IOException {
    target.add("count", count);
    if (count > 0 || freq.processEmpty) {
      for (SlotAcc acc : accs) {
        acc.setValues(target, slotNum);
      }
    }
  }

  @Override
  void setNextReader(LeafReaderContext ctx) throws IOException {
    // base class calls this (for missing bucket...) ...  go over accs[] in that case
    super.setNextReader(ctx);
  }

  void setNextReaderFirstPhase(LeafReaderContext ctx) throws IOException {
    if (collectAcc != null) {
      collectAcc.setNextReader(ctx);
    }
    if (otherAccs != null) {
      for (SlotAcc acc : otherAccs) {
        acc.setNextReader(ctx);
      }
    }
  }

  static class MultiAcc extends SlotAcc implements SweepableSlotAcc<SlotAcc> {
    final SlotAcc[] subAccs;

    MultiAcc(FacetContext fcontext, SlotAcc[] subAccs) {
      super(fcontext);
      this.subAccs = subAccs;
    }

    @Override
    public void setNextReader(LeafReaderContext ctx) throws IOException {
      for (SlotAcc acc : subAccs) {
        acc.setNextReader(ctx);
      }
    }

    @Override
    public void collect(int doc, int slot, IntFunction<SlotContext> slotContext) throws IOException {
      for (SlotAcc acc : subAccs) {
        acc.collect(doc, slot, slotContext);
      }
    }

    @Override
    public int compare(int slotA, int slotB) {
      throw new UnsupportedOperationException();
    }

    @Override
    public Object getValue(int slotNum) throws IOException {
      throw new UnsupportedOperationException();
    }

    @Override
    public void reset() throws IOException {
      for (SlotAcc acc : subAccs) {
        acc.reset();
      }
    }

    @Override
    public void resize(Resizer resizer) {
      for (SlotAcc acc : subAccs) {
        acc.resize(resizer);
      }
    }

    @Override
    public void setValues(SimpleOrderedMap<Object> bucket, int slotNum) throws IOException {
      for (SlotAcc acc : subAccs) {
        acc.setValues(bucket, slotNum);
      }
    }

    @Override
    public SlotAcc registerSweepingAccs(SweepingCountSlotAcc baseSweepingAcc) {
      final FacetFieldProcessor p = (FacetFieldProcessor) fcontext.processor;
      int j = 0;
      for (int i = 0; i < subAccs.length; i++) {
        final SlotAcc acc = subAccs[i];
        if (acc instanceof SweepableSlotAcc) {
          SlotAcc replacement = ((SweepableSlotAcc<?>)acc).registerSweepingAccs(baseSweepingAcc);
          if (replacement == null) {
            // drop acc, do not increment j
            continue;
          } else if (replacement != acc || j < i) {
            subAccs[j] = replacement;
          }
        } else if (j < i) {
          subAccs[j] = acc;
        }
        j++;
      }
      switch (j) {
        case 0:
          return null;
        case 1:
          return subAccs[0];
        default:
          if (j == subAccs.length) {
            return this;
          } else {
            // must resize final field subAccs
            return new MultiAcc(fcontext, ArrayUtil.copyOfSubArray(subAccs, 0, j));
          }
      }
    }
  }

  /**
   * Helper method that subclasses can use to indicate they with to use sweeping.
   * If {@link #countAcc} and {@link #collectAcc} support sweeping, then this method will: 
   * <ul>
   * <li>replace {@link #collectAcc} with it's sweeping equivalent</li>
   * <li>update {@link #allBucketsAcc}'s reference to {@link #collectAcc} (if it exists)</li>
   * </ul>
   *
   * @return true if the above actions were taken
   * @see SweepableSlotAcc
   * @see SweepingCountSlotAcc
   */
  protected boolean registerSweepingAccIfSupportedByCollectAcc() {
    if (countAcc instanceof SweepingCountSlotAcc && collectAcc instanceof SweepableSlotAcc) {
      final SweepingCountSlotAcc sweepingCountAcc = (SweepingCountSlotAcc)countAcc;
      collectAcc = ((SweepableSlotAcc<?>)collectAcc).registerSweepingAccs(sweepingCountAcc);
      if (allBucketsAcc != null) {
        allBucketsAcc.collectAcc = collectAcc;
        allBucketsAcc.sweepingCountAcc = sweepingCountAcc;
      }
      return true;
    }
    return false;
  }

  private static final SlotContext ALL_BUCKETS_SLOT_CONTEXT = new SlotContext(null) {
    @Override
    public Query getSlotQuery() {
      throw new IllegalStateException("getSlotQuery() is mutually exclusive with isAllBuckets==true");
    }
    @Override
    public boolean isAllBuckets() {
      return true;
    }
  };
  private static final IntFunction<SlotContext> ALL_BUCKETS_SLOT_FUNCTION = new IntFunction<SlotContext>() {
    @Override
    public SlotContext apply(int value) {
      return ALL_BUCKETS_SLOT_CONTEXT;
    }
  };

  static class SpecialSlotAcc extends SlotAcc {
    SlotAcc collectAcc;
    SlotAcc[] otherAccs;
    int collectAccSlot;
    int otherAccsSlot;
    long count;
    SweepingCountSlotAcc sweepingCountAcc; // null unless/until sweeping is initialized

    SpecialSlotAcc(FacetContext fcontext, SlotAcc collectAcc, int collectAccSlot, SlotAcc[] otherAccs, int otherAccsSlot) {
      super(fcontext);
      this.collectAcc = collectAcc;
      this.collectAccSlot = collectAccSlot;
      this.otherAccs = otherAccs;
      this.otherAccsSlot = otherAccsSlot;
    }

    public int getCollectAccSlot() { return collectAccSlot; }
    public int getOtherAccSlot() { return otherAccsSlot; }

    long getSpecialCount() {
      return count;
    }

    @Override
    public void collect(int doc, int slot, IntFunction<SlotContext> slotContext) throws IOException {
      assert slot != collectAccSlot || slot < 0;
      count++;
      if (collectAcc != null) {
        collectAcc.collect(doc, collectAccSlot, ALL_BUCKETS_SLOT_FUNCTION);
      }
      if (otherAccs != null) {
        for (SlotAcc otherAcc : otherAccs) {
          otherAcc.collect(doc, otherAccsSlot, ALL_BUCKETS_SLOT_FUNCTION);
        }
      }
    }

    @Override
    public void setNextReader(LeafReaderContext readerContext) throws IOException {
      // collectAcc and otherAccs will normally have setNextReader called directly on them.
      // This, however, will be used when collect(DocSet,slot) variant is used on this Acc.
      if (collectAcc != null) {
        collectAcc.setNextReader(readerContext);
      }
      if (otherAccs != null) {
        for (SlotAcc otherAcc : otherAccs) {
          otherAcc.setNextReader(readerContext);
        }
      }
    }

    @Override
    public int compare(int slotA, int slotB) {
      throw new UnsupportedOperationException();
    }

    @Override
    public Object getValue(int slotNum) throws IOException {
      throw new UnsupportedOperationException();
    }

    @Override
    public void setValues(SimpleOrderedMap<Object> bucket, int slotNum) throws IOException {
      if (sweepingCountAcc != null) {
        sweepingCountAcc.setSweepValues(bucket, collectAccSlot);
      }
      if (collectAcc != null) {
        collectAcc.setValues(bucket, collectAccSlot);
      }
      if (otherAccs != null) {
        for (SlotAcc otherAcc : otherAccs) {
          otherAcc.setValues(bucket, otherAccsSlot);
        }
      }
    }

    @Override
    public void reset() {
      // reset should be called on underlying accs
      // TODO: but in case something does need to be done here, should we require this method to be called but do nothing for now?
      throw new UnsupportedOperationException();
    }

    @Override
    public void resize(Resizer resizer) {
      // someone else will call resize on collectAcc directly
      if (collectAccSlot >= 0) {
        collectAccSlot = resizer.getNewSlot(collectAccSlot);
      }
    }
  }


  /*
   "qfacet":{"cat2":{"_l":["A"]}},
   "all":{"_s":[[
     "all",
     {"cat3":{"_l":["A"]}}]]},
   "cat1":{"_l":["A"]}}}
   */

  @SuppressWarnings({"unchecked"})
  static <T> List<T> asList(Object list) {
    return list != null ? (List<T>)list : Collections.emptyList();
  }

  @SuppressWarnings({"rawtypes", "unchecked"})
  protected SimpleOrderedMap<Object> refineFacets() throws IOException {
    boolean skipThisFacet = (fcontext.flags & SKIP_FACET) != 0;


    List leaves = asList(fcontext.facetInfo.get("_l"));        // We have not seen this bucket: do full faceting for this bucket, including all sub-facets
    List<List> skip = asList(fcontext.facetInfo.get("_s"));    // We have seen this bucket, so skip stats on it, and skip sub-facets except for the specified sub-facets that should calculate specified buckets.
    List<List> partial = asList(fcontext.facetInfo.get("_p")); // We have not seen this bucket, do full faceting for this bucket, and most sub-facets... but some sub-facets are partial and should only visit specified buckets.

    // For leaf refinements, we do full faceting for each leaf bucket.  Any sub-facets of these buckets will be fully evaluated.  Because of this, we should never
    // encounter leaf refinements that have sub-facets that return partial results.

    SimpleOrderedMap<Object> res = new SimpleOrderedMap<>();
    List<SimpleOrderedMap> bucketList = new ArrayList<>( leaves.size() + skip.size() + partial.size() );
    res.add("buckets", bucketList);

    // TODO: an alternate implementations can fill all accs at once
    createAccs(-1, 1);

    for (Object bucketVal : leaves) {
      bucketList.add( refineBucket(bucketVal, false, null) );
    }

    for (List bucketAndFacetInfo : skip) {
      assert bucketAndFacetInfo.size() == 2;
      Object bucketVal = bucketAndFacetInfo.get(0);
      Map<String,Object> facetInfo = (Map<String, Object>) bucketAndFacetInfo.get(1);

      bucketList.add( refineBucket(bucketVal, true, facetInfo ) );
    }

    // The only difference between skip and missing is the value of "skip" passed to refineBucket

    for (List bucketAndFacetInfo : partial) {
      assert bucketAndFacetInfo.size() == 2;
      Object bucketVal = bucketAndFacetInfo.get(0);
      Map<String,Object> facetInfo = (Map<String, Object>) bucketAndFacetInfo.get(1);

      bucketList.add( refineBucket(bucketVal, false, facetInfo ) );
    }

    if (freq.missing) {
      Map<String,Object> bucketFacetInfo = (Map<String,Object>)fcontext.facetInfo.get("missing");

      if (bucketFacetInfo != null || !skipThisFacet) {
        SimpleOrderedMap<Object> missingBucket = new SimpleOrderedMap<>();
        fillBucket(missingBucket, getFieldMissingQuery(fcontext.searcher, freq.field), null, skipThisFacet, bucketFacetInfo);
        res.add("missing", missingBucket);
      }
    }

    if (freq.numBuckets && !skipThisFacet) {
      calculateNumBuckets(res);
    }

    // If there are just a couple of leaves, and if the domain is large, then
    // going by term is likely the most efficient?
    // If the domain is small, or if the number of leaves is large, then doing
    // the normal collection method may be best.

    return res;
  }

  private SimpleOrderedMap<Object> refineBucket(Object bucketVal, boolean skip, Map<String,Object> facetInfo) throws IOException {
    SimpleOrderedMap<Object> bucket = new SimpleOrderedMap<>();
    FieldType ft = sf.getType();
    bucketVal = ft.toNativeType(bucketVal);  // refinement info passed in as JSON will cause int->long and float->double
    bucket.add("val", bucketVal);

    // fieldQuery currently relies on a string input of the value...
    String bucketStr = bucketVal instanceof Date ? ((Date)bucketVal).toInstant().toString() : bucketVal.toString();
    Query domainQ = ft.getFieldQuery(null, sf, bucketStr);

    fillBucket(bucket, domainQ, null, skip, facetInfo);

    return bucket;
  }

  /** Resizes to the specified size, remapping all existing slots to slot 0 */
  private static final class FlatteningResizer extends SlotAcc.Resizer {
    private final int slotCount;
    public FlatteningResizer(int slotCount) {
      this.slotCount = slotCount;
    }
    @Override
    public int getNewSize() {
      return slotCount;
    }
    
    @Override
    public int getNewSlot(int oldSlot) {
      return 0;
    }
  }

  private static class CachingCountSlotAccFactory implements CountSlotAccFactory {

    private final SolrCache<FacetCacheKey, Map<CacheKey, SegmentCacheEntry>> facetCache;
    private final CacheKey topLevelKey;
    private final String field;

    public CachingCountSlotAccFactory(SolrCache<FacetCacheKey, Map<CacheKey, SegmentCacheEntry>> facetCache,
        CacheKey topLevelKey, String field) {
      this.facetCache = facetCache;
      this.topLevelKey = topLevelKey;
      this.field = field;
    }

    @Override
    public SweepCountAccStruct newInstance(QueryResultKey qKey, DocSet docs, boolean isBase, FacetContext fcontext, int numSlots, boolean includeMissingCount) {
      FacetCacheKey facetCacheKey = new FacetCacheKey(qKey, field);
      final Map<CacheKey, SegmentCacheEntry> segmentCache = facetCache.get(facetCacheKey);
      final Map<CacheKey, SegmentCacheEntry> newSegmentCache;
      SegmentCacheEntry topLevelEntry;
      final CacheState cacheState;
      if (segmentCache == null) {
        // no cache presence; initialize.
        cacheState = CacheState.NOT_CACHED;
        newSegmentCache = new HashMap<>(fcontext.searcher.getIndexReader().leaves().size() + 1);
      } else if (segmentCache.containsKey(topLevelKey)) {
        topLevelEntry = segmentCache.get(topLevelKey);
        if (includeMissingCount && !topLevelEntry.hasMissingSlot) {
          // it is possible in some cases to have cached counts that do not incorporate "missing" count. If "missing" count
          // has been requested, it's far simpler to simply re-initialize the cache entry to include "missing" count.
          cacheState = CacheState.NOT_CACHED;
          newSegmentCache = new HashMap<>(fcontext.searcher.getIndexReader().leaves().size() + 1);
        } else {
          CachedCountSlotAcc acc = new CachedCountSlotAcc(fcontext, topLevelEntry.topLevelCounts);
          return new SweepCountAccStruct(qKey, docs, CacheState.CACHED, null, isBase, acc,
              new ReadOnlyCountSlotAccWrapper(fcontext, acc), acc);
        }
      } else {
        // defensive copy, since cache entries are shared across threads
        cacheState = CacheState.PARTIALLY_CACHED;
        newSegmentCache = new HashMap<>(fcontext.searcher.getIndexReader().leaves().size() + 1);
        newSegmentCache.putAll(segmentCache);
      }
      CacheUpdateCountSlotAcc acc = new CacheUpdateCountSlotAcc(fcontext, numSlots, newSegmentCache, topLevelKey, facetCache, facetCacheKey, includeMissingCount);
      return new SweepCountAccStruct(qKey, docs, cacheState, segmentCache, isBase, acc,
          new ReadOnlyCountSlotAccWrapper(fcontext, acc), acc);
    }
  }
}<|MERGE_RESOLUTION|>--- conflicted
+++ resolved
@@ -50,6 +50,8 @@
 import org.apache.solr.search.Filter;
 import org.apache.solr.search.QueryResultKey;
 import org.apache.solr.search.SolrCache;
+import org.apache.solr.search.facet.SlotAcc.CountSlotAcc;
+import org.apache.solr.search.facet.SlotAcc.CountSlotArrAcc;
 import org.apache.solr.search.facet.SlotAcc.SlotContext;
 import org.apache.solr.search.facet.SlotAcc.SweepableSlotAcc;
 import org.apache.solr.search.facet.SlotAcc.SweepingCountSlotAcc;
@@ -295,12 +297,6 @@
     return getSweepCountAcc(baseQKey, fcontext.base, true, slotCount, null);
   }
 
-  /**
-   * A marker interface for SlotAcc instances that are populated as a derivative of the main CountSlotAcc, and thus do
-   * not need to be separately/independently collected.
-   */
-  interface SweepAcc {}
-
   /** This is used to create accs for second phase (or to create accs for all aggs) */
   @Override
   protected void createAccs(long docCount, int slotCount) throws IOException {
@@ -310,12 +306,7 @@
 
     // allow a custom count acc to be used
     if (countAcc == null) {
-<<<<<<< HEAD
-      countAcc = createBaseCountAcc(slotCount);
-      countAcc.key = "count";
-=======
       countAcc = new SlotAcc.CountSlotArrAcc(fcontext, slotCount);
->>>>>>> 6bf5f4a8
     }
 
     if (accs != null) {
@@ -377,11 +368,7 @@
     // we always count...
     // allow a subclass to set a custom counter.
     if (countAcc == null) {
-<<<<<<< HEAD
-      countAcc = createBaseCountAcc(numSlots);
-=======
       countAcc = new SlotAcc.CountSlotArrAcc(fcontext, numSlots);
->>>>>>> 6bf5f4a8
     }
 
     sortAcc = getTrivialSortingSlotAcc(this.sort);
@@ -494,15 +481,9 @@
   }
 
   /** Processes the collected data to finds the top slots, and composes it in the response NamedList. */
-<<<<<<< HEAD
   SimpleOrderedMap<Object> findTopSlots(final int numSlots, final int slotCardinality, final int missingSlot,
-                                        IntFunction<Comparable> bucketValFromSlotNumFunc,
-                                        Function<Comparable, String> fieldQueryValFunc) throws IOException {
-=======
-  SimpleOrderedMap<Object> findTopSlots(final int numSlots, final int slotCardinality,
                                         @SuppressWarnings("rawtypes") IntFunction<Comparable> bucketValFromSlotNumFunc,
                                         @SuppressWarnings("rawtypes") Function<Comparable, String> fieldQueryValFunc) throws IOException {
->>>>>>> 6bf5f4a8
     assert this.sortAcc != null;
     long numBuckets = 0;
 
