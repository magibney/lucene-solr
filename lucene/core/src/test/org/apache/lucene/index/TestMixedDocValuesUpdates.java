package org.apache.lucene.index;

import java.io.IOException;
import java.util.HashSet;
import java.util.Random;
import java.util.Set;
import java.util.concurrent.CountDownLatch;
import java.util.concurrent.atomic.AtomicInteger;

import org.apache.lucene.analysis.MockAnalyzer;
import org.apache.lucene.document.Document;
import org.apache.lucene.document.FieldTypes;
import org.apache.lucene.store.Directory;
import org.apache.lucene.util.Bits;
import org.apache.lucene.util.BytesRef;
import org.apache.lucene.util.IOUtils;
import org.apache.lucene.util.LuceneTestCase;
import org.apache.lucene.util.TestUtil;
import com.carrotsearch.randomizedtesting.generators.RandomPicks;

/*
 * Licensed to the Apache Software Foundation (ASF) under one or more
 * contributor license agreements.  See the NOTICE file distributed with
 * this work for additional information regarding copyright ownership.
 * The ASF licenses this file to You under the Apache License, Version 2.0
 * (the "License"); you may not use this file except in compliance with
 * the License.  You may obtain a copy of the License at
 *
 *     http://www.apache.org/licenses/LICENSE-2.0
 *
 * Unless required by applicable law or agreed to in writing, software
 * distributed under the License is distributed on an "AS IS" BASIS,
 * WITHOUT WARRANTIES OR CONDITIONS OF ANY KIND, either express or implied.
 * See the License for the specific language governing permissions and
 * limitations under the License.
 */

public class TestMixedDocValuesUpdates extends LuceneTestCase {

  public void testManyReopensAndFields() throws Exception {
    Directory dir = newDirectory();
    final Random random = random();
    IndexWriterConfig conf = newIndexWriterConfig(new MockAnalyzer(random));
    LogMergePolicy lmp = newLogMergePolicy();
    lmp.setMergeFactor(3); // merge often
    conf.setMergePolicy(lmp);
    IndexWriter writer = new IndexWriter(dir, conf);
<<<<<<< HEAD
    FieldTypes fieldTypes = writer.getFieldTypes();
    
=======

>>>>>>> 1529c57c
    final boolean isNRT = random.nextBoolean();
    DirectoryReader reader;
    if (isNRT) {
      reader = DirectoryReader.open(writer, true);
    } else {
      writer.commit();
      reader = DirectoryReader.open(dir);
    }
    
    final int numFields = random.nextInt(4) + 3; // 3-7
    final int numNDVFields = random.nextInt(numFields/2) + 1; // 1-3
    final long[] fieldValues = new long[numFields];
    for (int i = 0; i < fieldValues.length; i++) {
      fieldValues[i] = 1;
    }
    for(int i=numNDVFields;i<numFields;i++) {
      fieldTypes.disableSorting("f" + i);
    }
    
    int numRounds = atLeast(15);
    int docID = 0;
    for (int i = 0; i < numRounds; i++) {
      int numDocs = atLeast(5);
      // System.out.println("TEST: round=" + i + ", numDocs=" + numDocs);
      for (int j = 0; j < numDocs; j++) {
        Document doc = writer.newDocument();
        doc.addAtom("id", "doc-" + docID);
        doc.addAtom("key", "all"); // update key
        // add all fields with their current value
        for (int f = 0; f < fieldValues.length; f++) {
          if (f < numNDVFields) {
            doc.addLong("f" + f, fieldValues[f]);
          } else {
            doc.addBinary("f" + f, TestBinaryDocValuesUpdates.toBytes(fieldValues[f]));
          }
        }
        writer.addDocument(doc);
        ++docID;
      }
      
      int fieldIdx = random.nextInt(fieldValues.length);
      String updateField = "f" + fieldIdx;
      if (fieldIdx < numNDVFields) {
        writer.updateNumericDocValue(new Term("key", "all"), updateField, ++fieldValues[fieldIdx]);
      } else {
        writer.updateBinaryDocValue(new Term("key", "all"), updateField, TestBinaryDocValuesUpdates.toBytes(++fieldValues[fieldIdx]));
      }
      //System.out.println("TEST: updated field '" + updateField + "' to value " + fieldValues[fieldIdx]);

      if (random.nextDouble() < 0.2) {
        int deleteDoc = random.nextInt(docID); // might also delete an already deleted document, ok!
        writer.deleteDocuments(new Term("id", "doc-" + deleteDoc));
//        System.out.println("[" + Thread.currentThread().getName() + "]: deleted document: doc-" + deleteDoc);
      }
      
      // verify reader
      if (!isNRT) {
        writer.commit();
      }
      
//      System.out.println("[" + Thread.currentThread().getName() + "]: reopen reader: " + reader);
      DirectoryReader newReader = DirectoryReader.openIfChanged(reader);
      assertNotNull(newReader);
      reader.close();
      reader = newReader;
//      System.out.println("[" + Thread.currentThread().getName() + "]: reopened reader: " + reader);
      assertTrue(reader.numDocs() > 0); // we delete at most one document per round
      for (LeafReaderContext context : reader.leaves()) {
        LeafReader r = context.reader();
//        System.out.println(((SegmentReader) r).getSegmentName());
        Bits liveDocs = r.getLiveDocs();
        for (int field = 0; field < fieldValues.length; field++) {
          String f = "f" + field;
          BinaryDocValues bdv = r.getBinaryDocValues(f);
          NumericDocValues ndv = r.getNumericDocValues(f);
          Bits docsWithField = r.getDocsWithField(f);
          if (field < numNDVFields) {
            assertNotNull(ndv);
            assertNull(bdv);
          } else {
            assertNull(ndv);
            assertNotNull(bdv);
          }
          int maxDoc = r.maxDoc();
          for (int doc = 0; doc < maxDoc; doc++) {
            if (liveDocs == null || liveDocs.get(doc)) {
//              System.out.println("doc=" + (doc + context.docBase) + " f='" + f + "' vslue=" + getValue(bdv, doc, scratch));
              assertTrue(docsWithField.get(doc));
              if (field < numNDVFields) {
                assertEquals("invalid numeric value for doc=" + doc + ", field=" + f + ", reader=" + r, fieldValues[field], ndv.get(doc));
              } else {
                assertEquals("invalid binary value for doc=" + doc + ", field=" + f + ", reader=" + r, fieldValues[field], TestBinaryDocValuesUpdates.getValue(bdv, doc));
              }
            }
          }
        }
      }
//      System.out.println();
    }
    
    writer.close();
    IOUtils.close(reader, dir);
  }
  
  public void testStressMultiThreading() throws Exception {
    final Directory dir = newDirectory();
    IndexWriterConfig conf = newIndexWriterConfig(new MockAnalyzer(random()));
    final IndexWriter writer = new IndexWriter(dir, conf);
    FieldTypes fieldTypes = writer.getFieldTypes();
    
    // create index
    final int numFields = TestUtil.nextInt(random(), 2, 4);
    final int numThreads = TestUtil.nextInt(random(), 3, 6);
    final int numDocs = atLeast(2000);

    for(int i=0;i<numFields;i++) {
      fieldTypes.disableSorting("f" + i);
    }

    for (int i = 0; i < numDocs; i++) {
      Document doc = writer.newDocument();
      doc.addAtom("id", "doc" + i);
      double group = random().nextDouble();
      String g;
      if (group < 0.1) g = "g0";
      else if (group < 0.5) g = "g1";
      else if (group < 0.8) g = "g2";
      else g = "g3";
      doc.addAtom("updKey", g);
      for (int j = 0; j < numFields; j++) {
        long value = random().nextInt();
        doc.addBinary("f" + j, TestBinaryDocValuesUpdates.toBytes(value));
        doc.addLong("cf" + j, value * 2); // control, always updated to f * 2
      }
      writer.addDocument(doc);
    }
    
    final CountDownLatch done = new CountDownLatch(numThreads);
    final AtomicInteger numUpdates = new AtomicInteger(atLeast(100));
    
    // same thread updates a field as well as reopens
    Thread[] threads = new Thread[numThreads];
    for (int i = 0; i < threads.length; i++) {
      threads[i] = new Thread("UpdateThread-" + i) {
        @Override
        public void run() {
          DirectoryReader reader = null;
          boolean success = false;
          try {
            Random random = random();
            while (numUpdates.getAndDecrement() > 0) {
              double group = random.nextDouble();
              Term t;
              if (group < 0.1) t = new Term("updKey", "g0");
              else if (group < 0.5) t = new Term("updKey", "g1");
              else if (group < 0.8) t = new Term("updKey", "g2");
              else t = new Term("updKey", "g3");
//              System.out.println("[" + Thread.currentThread().getName() + "] numUpdates=" + numUpdates + " updateTerm=" + t);
              int field = random().nextInt(numFields);
              final String f = "f" + field;
              final String cf = "cf" + field;
              long updValue = random.nextInt();
              Document update = writer.newDocument();
              update.disableExistsField();
              update.addBinary(f, TestBinaryDocValuesUpdates.toBytes(updValue));
              update.addLong(cf, updValue*2);
//              System.err.println("[" + Thread.currentThread().getName() + "] t=" + t + ", f=" + f + ", updValue=" + updValue);
              writer.updateDocValues(t, update);
              
              if (random.nextDouble() < 0.2) {
                // delete a random document
                int doc = random.nextInt(numDocs);
//                System.out.println("[" + Thread.currentThread().getName() + "] deleteDoc=doc" + doc);
                writer.deleteDocuments(new Term("id", "doc" + doc));
              }
  
              if (random.nextDouble() < 0.05) { // commit every 20 updates on average
//                  System.out.println("[" + Thread.currentThread().getName() + "] commit");
                writer.commit();
              }
              
              if (random.nextDouble() < 0.1) { // reopen NRT reader (apply updates), on average once every 10 updates
                if (reader == null) {
//                  System.out.println("[" + Thread.currentThread().getName() + "] open NRT");
                  reader = DirectoryReader.open(writer, true);
                } else {
//                  System.out.println("[" + Thread.currentThread().getName() + "] reopen NRT");
                  DirectoryReader r2 = DirectoryReader.openIfChanged(reader, writer, true);
                  if (r2 != null) {
                    reader.close();
                    reader = r2;
                  }
                }
              }
            }
//            System.out.println("[" + Thread.currentThread().getName() + "] DONE");
            success = true;
          } catch (IOException e) {
            throw new RuntimeException(e);
          } finally {
            if (reader != null) {
              try {
                reader.close();
              } catch (IOException e) {
                if (success) { // suppress this exception only if there was another exception
                  throw new RuntimeException(e);
                }
              }
            }
            done.countDown();
          }
        }
      };
    }
    
    for (Thread t : threads) t.start();
    done.await();
    writer.close();
    
    DirectoryReader reader = DirectoryReader.open(dir);
    BytesRef scratch = new BytesRef();
    for (LeafReaderContext context : reader.leaves()) {
      LeafReader r = context.reader();
      for (int i = 0; i < numFields; i++) {
        BinaryDocValues bdv = r.getBinaryDocValues("f" + i);
        NumericDocValues control = r.getNumericDocValues("cf" + i);
        Bits docsWithBdv = r.getDocsWithField("f" + i);
        Bits docsWithControl = r.getDocsWithField("cf" + i);
        Bits liveDocs = r.getLiveDocs();
        for (int j = 0; j < r.maxDoc(); j++) {
          if (liveDocs == null || liveDocs.get(j)) {
            assertTrue(docsWithBdv.get(j));
            assertTrue(docsWithControl.get(j));
            long ctrlValue = control.get(j);
            long bdvValue = TestBinaryDocValuesUpdates.getValue(bdv, j) * 2;
//              if (ctrlValue != bdvValue) {
//                System.out.println("seg=" + r + ", f=f" + i + ", doc=" + j + ", group=" + r.document(j).get("updKey") + ", ctrlValue=" + ctrlValue + ", bdvBytes=" + scratch);
//              }
            assertEquals(ctrlValue, bdvValue);
          }
        }
      }
    }
    reader.close();
    
    dir.close();
  }

  public void testUpdateDifferentDocsInDifferentGens() throws Exception {
    // update same document multiple times across generations
    Directory dir = newDirectory();
    IndexWriterConfig conf = newIndexWriterConfig(new MockAnalyzer(random()));
    conf.setMaxBufferedDocs(4);
    IndexWriter writer = new IndexWriter(dir, conf);
    FieldTypes fieldTypes = writer.getFieldTypes();
    fieldTypes.disableSorting("f");

    final int numDocs = atLeast(10);
    for (int i = 0; i < numDocs; i++) {
      Document doc = writer.newDocument();
      doc.addAtom("id", "doc" + i);
      long value = random().nextInt();
      doc.addBinary("f", TestBinaryDocValuesUpdates.toBytes(value));
      doc.addLong("cf", value * 2);
      writer.addDocument(doc);
    }
    
    int numGens = atLeast(5);
    for (int i = 0; i < numGens; i++) {
      int doc = random().nextInt(numDocs);
      Term t = new Term("id", "doc" + doc);
      long value = random().nextLong();
      Document update = writer.newDocument();
      update.disableExistsField();
      update.addBinary("f", TestBinaryDocValuesUpdates.toBytes(value));
      update.addLong("cf", value*2);
      writer.updateDocValues(t, update);
      DirectoryReader reader = DirectoryReader.open(writer, true);
      for (LeafReaderContext context : reader.leaves()) {
        LeafReader r = context.reader();
        BinaryDocValues fbdv = r.getBinaryDocValues("f");
        NumericDocValues cfndv = r.getNumericDocValues("cf");
        for (int j = 0; j < r.maxDoc(); j++) {
          assertEquals(cfndv.get(j), TestBinaryDocValuesUpdates.getValue(fbdv, j) * 2);
        }
      }
      reader.close();
    }
    writer.close();
    dir.close();
  }

  @Nightly
  public void testTonsOfUpdates() throws Exception {
    // LUCENE-5248: make sure that when there are many updates, we don't use too much RAM
    Directory dir = newDirectory();
    final Random random = random();
    IndexWriterConfig conf = newIndexWriterConfig(new MockAnalyzer(random));
    conf.setRAMBufferSizeMB(IndexWriterConfig.DEFAULT_RAM_BUFFER_SIZE_MB);
    conf.setMaxBufferedDocs(IndexWriterConfig.DISABLE_AUTO_FLUSH); // don't flush by doc
    IndexWriter writer = new IndexWriter(dir, conf);
    FieldTypes fieldTypes = writer.getFieldTypes();
    fieldTypes.disableSorting("upd");
    fieldTypes.setMultiValued("upd");

    final int numUpdates = atLeast(100);
    for(int i=0;i<numUpdates;i++) {
      fieldTypes.disableSorting("f" + i);
    }

    // test data: lots of documents (few 10Ks) and lots of update terms (few hundreds)
    final int numDocs = atLeast(20000);
    final int numBinaryFields = atLeast(5);
    final int numTerms = TestUtil.nextInt(random, 10, 100); // terms should affect many docs
    Set<String> updateTerms = new HashSet<>();
    while (updateTerms.size() < numTerms) {
      updateTerms.add(TestUtil.randomSimpleString(random));
    }

//    System.out.println("numDocs=" + numDocs + " numBinaryFields=" + numBinaryFields + " numTerms=" + numTerms);
    
    // build a large index with many BDV fields and update terms
    for (int i = 0; i < numDocs; i++) {
      Document doc = writer.newDocument();
      int numUpdateTerms = TestUtil.nextInt(random, 1, numTerms / 10);
      for (int j = 0; j < numUpdateTerms; j++) {
        doc.addAtom("upd", RandomPicks.randomFrom(random, updateTerms));
      }
      for (int j = 0; j < numBinaryFields; j++) {
        long val = random.nextInt();
        doc.addBinary("f" + j, TestBinaryDocValuesUpdates.toBytes(val));
        doc.addLong("cf" + j, val * 2);
      }
      writer.addDocument(doc);
    }
    
    writer.commit(); // commit so there's something to apply to

    // set to flush every 2048 bytes (approximately every 12 updates), so we get
    // many flushes during binary updates
    writer.getConfig().setRAMBufferSizeMB(2048.0 / 1024 / 1024);

//    System.out.println("numUpdates=" + numUpdates);
    for (int i = 0; i < numUpdates; i++) {
      int field = random.nextInt(numBinaryFields);
      Term updateTerm = new Term("upd", RandomPicks.randomFrom(random, updateTerms));
      long value = random.nextInt();
      Document update = writer.newDocument();
      update.disableExistsField();
      update.addBinary("f"+field, TestBinaryDocValuesUpdates.toBytes(value));
      update.addLong("cf"+field, value*2);
      writer.updateDocValues(updateTerm, update);
    }

    writer.close();
    
    DirectoryReader reader = DirectoryReader.open(dir);
    for (LeafReaderContext context : reader.leaves()) {
      for (int i = 0; i < numBinaryFields; i++) {
        LeafReader r = context.reader();
        BinaryDocValues f = r.getBinaryDocValues("f" + i);
        NumericDocValues cf = r.getNumericDocValues("cf" + i);
        for (int j = 0; j < r.maxDoc(); j++) {
          assertEquals("reader=" + r + ", field=f" + i + ", doc=" + j, cf.get(j), TestBinaryDocValuesUpdates.getValue(f, j) * 2);
        }
      }
    }
    reader.close();
    
    dir.close();
  }
  
}<|MERGE_RESOLUTION|>--- conflicted
+++ resolved
@@ -45,12 +45,8 @@
     lmp.setMergeFactor(3); // merge often
     conf.setMergePolicy(lmp);
     IndexWriter writer = new IndexWriter(dir, conf);
-<<<<<<< HEAD
     FieldTypes fieldTypes = writer.getFieldTypes();
     
-=======
-
->>>>>>> 1529c57c
     final boolean isNRT = random.nextBoolean();
     DirectoryReader reader;
     if (isNRT) {
