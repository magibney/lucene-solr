package org.apache.lucene.index;

/**
 * Copyright 2004 The Apache Software Foundation
 *
 * Licensed under the Apache License, Version 2.0 (the "License");
 * you may not use this file except in compliance with the License.
 * You may obtain a copy of the License at
 *
 *     http://www.apache.org/licenses/LICENSE-2.0
 *
 * Unless required by applicable law or agreed to in writing, software
 * distributed under the License is distributed on an "AS IS" BASIS,
 * WITHOUT WARRANTIES OR CONDITIONS OF ANY KIND, either express or implied.
 * See the License for the specific language governing permissions and
 * limitations under the License.
 */

import java.io.IOException;
import java.util.ArrayList;
import java.util.Collection;
import java.util.Collections;
import java.util.List;
import java.util.Random;
import java.util.concurrent.atomic.AtomicBoolean;
import java.util.concurrent.atomic.AtomicInteger;

import org.apache.lucene.analysis.MockAnalyzer;
import org.apache.lucene.document.Document;
import org.apache.lucene.search.DocIdSetIterator;
import org.apache.lucene.search.IndexSearcher;
import org.apache.lucene.search.Query;
import org.apache.lucene.search.TermQuery;
import org.apache.lucene.search.TopDocs;
import org.apache.lucene.store.AlreadyClosedException;
import org.apache.lucene.store.Directory;
import org.apache.lucene.store.MockDirectoryWrapper;
import org.apache.lucene.store.MockDirectoryWrapper.FakeIOException;
import org.apache.lucene.store.RAMDirectory;
import org.apache.lucene.util.BytesRef;
import org.apache.lucene.util.InfoStream;
import org.apache.lucene.util.LuceneTestCase;
import org.apache.lucene.util.LuceneTestCase.SuppressCodecs;
import org.apache.lucene.util.TestUtil;
import org.apache.lucene.util.ThreadInterruptedException;
import org.junit.Test;

@SuppressCodecs("SimpleText") // too slow here
public class TestIndexWriterReader extends LuceneTestCase {
  
  private final int numThreads = TEST_NIGHTLY ? 5 : 3;
  
  public static int count(Term t, IndexReader r) throws IOException {
    int count = 0;
    DocsEnum td = TestUtil.docs(random(), r,
        t.field(), new BytesRef(t.text()),
        MultiFields.getLiveDocs(r),
        null,
        0);

    if (td != null) {
      while (td.nextDoc() != DocIdSetIterator.NO_MORE_DOCS) {
        td.docID();
        count++;
      }
    }
    return count;
  }
  
  public void testAddCloseOpen() throws IOException {
    // Can't use assertNoDeletes: this test pulls a non-NRT
    // reader in the end:
    Directory dir1 = newDirectory();
    IndexWriterConfig iwc = newIndexWriterConfig(new MockAnalyzer(random()));
    
    IndexWriter writer = new IndexWriter(dir1, iwc);
    for (int i = 0; i < 97 ; i++) {
      DirectoryReader reader = writer.getReader();
      if (i == 0) {
        writer.addDocument(DocHelper.createDocument(writer, i, "x", 1 + random().nextInt(5)));
      } else {
        int previous = random().nextInt(i);
        // a check if the reader is current here could fail since there might be
        // merges going on.
        switch (random().nextInt(5)) {
        case 0:
        case 1:
        case 2:
          writer.addDocument(DocHelper.createDocument(writer, i, "x", 1 + random().nextInt(5)));
          break;
        case 3:
          writer.updateDocument(new Term("id", "" + previous), DocHelper.createDocument(writer,
              previous, "x", 1 + random().nextInt(5)));
          break;
        case 4:
          writer.deleteDocuments(new Term("id", "" + previous));
        }
      }
      assertFalse(reader.isCurrent());
      reader.close();
    }
    writer.forceMerge(1); // make sure all merging is done etc.
    DirectoryReader reader = writer.getReader();
    writer.commit(); // no changes that are not visible to the reader
    assertTrue(reader.isCurrent());
    writer.close();
    assertTrue(reader.isCurrent()); // all changes are visible to the reader
    iwc = newIndexWriterConfig(new MockAnalyzer(random()));
    writer = new IndexWriter(dir1, iwc);
    assertTrue(reader.isCurrent());
    writer.addDocument(DocHelper.createDocument(writer, 1, "x", 1+random().nextInt(5)));
    assertTrue(reader.isCurrent()); // segments in ram but IW is different to the readers one
    writer.close();
    assertFalse(reader.isCurrent()); // segments written
    reader.close();
    dir1.close();
  }
  
  public void testUpdateDocument() throws Exception {
    boolean doFullMerge = true;

    Directory dir1 = newDirectory();
    IndexWriterConfig iwc = newIndexWriterConfig(new MockAnalyzer(random()));
    if (iwc.getMaxBufferedDocs() < 20) {
      iwc.setMaxBufferedDocs(20);
    }
    // no merging
    iwc.setMergePolicy(NoMergePolicy.INSTANCE);
    if (VERBOSE) {
      System.out.println("TEST: make index");
    }
    IndexWriter writer = new IndexWriter(dir1, iwc);

    // create the index
    createIndexNoClose(!doFullMerge, "index1", writer);

    // get a reader
    DirectoryReader r1 = writer.getReader();
    assertTrue(r1.isCurrent());

    String id10 = r1.document(10).getField("id").stringValue();
    
    Document newDoc = writer.newDocument();
    newDoc.addAll(r1.document(10));

    newDoc = writer.newDocument();
    newDoc.addAtom("id", Integer.toString(8000));
    writer.updateDocument(new Term("id", id10), newDoc);
    assertFalse(r1.isCurrent());

    DirectoryReader r2 = writer.getReader();
    assertTrue(r2.isCurrent());
    assertEquals(0, count(new Term("id", id10), r2));
    if (VERBOSE) {
      System.out.println("TEST: verify id");
    }
    assertEquals(1, count(new Term("id", Integer.toString(8000)), r2));
    
    r1.close();
    assertTrue(r2.isCurrent());
    writer.close();
    assertTrue(r2.isCurrent());
    
    DirectoryReader r3 = DirectoryReader.open(dir1);
    assertTrue(r3.isCurrent());
    assertTrue(r2.isCurrent());
    assertEquals(0, count(new Term("id", id10), r3));
    assertEquals(1, count(new Term("id", Integer.toString(8000)), r3));

    writer = new IndexWriter(dir1, newIndexWriterConfig(new MockAnalyzer(random())));
    Document doc = writer.newDocument();
    doc.addLargeText("field", "a b c");
    writer.addDocument(doc);
    assertTrue(r2.isCurrent());
    assertTrue(r3.isCurrent());

    writer.close();

    assertFalse(r2.isCurrent());
    assertTrue(!r3.isCurrent());

    r2.close();
    r3.close();
    
    dir1.close();
  }
  
  public void testIsCurrent() throws IOException {
    Directory dir = newDirectory();
    IndexWriterConfig iwc = newIndexWriterConfig(new MockAnalyzer(random()));
    
    IndexWriter writer = new IndexWriter(dir, iwc);
    Document doc = writer.newDocument();
    doc.addLargeText("field", "a b c");
    writer.addDocument(doc);
    writer.close();
    
    iwc = newIndexWriterConfig(new MockAnalyzer(random()));
    writer = new IndexWriter(dir, iwc);
    doc = writer.newDocument();
    doc.addLargeText("field", "a b c");
    DirectoryReader nrtReader = writer.getReader();
    assertTrue(nrtReader.isCurrent());
    writer.addDocument(doc);
    assertFalse(nrtReader.isCurrent()); // should see the changes
    writer.forceMerge(1); // make sure we don't have a merge going on
    assertFalse(nrtReader.isCurrent());
    nrtReader.close();
    
    DirectoryReader dirReader = DirectoryReader.open(dir);
    nrtReader = writer.getReader();
    
    assertTrue(dirReader.isCurrent());
    assertTrue(nrtReader.isCurrent()); // nothing was committed yet so we are still current
    assertEquals(2, nrtReader.maxDoc()); // sees the actual document added
    assertEquals(1, dirReader.maxDoc());
    writer.close(); // close is actually a commit both should see the changes
    assertTrue(nrtReader.isCurrent()); 
    assertFalse(dirReader.isCurrent()); // this reader has been opened before the writer was closed / committed
    
    dirReader.close();
    nrtReader.close();
    dir.close();
  }
  
  /**
   * Test using IW.addIndexes
   */
  public void testAddIndexes() throws Exception {
    boolean doFullMerge = false;

    Directory dir1 = getAssertNoDeletesDirectory(newDirectory());
    IndexWriterConfig iwc = newIndexWriterConfig(new MockAnalyzer(random()));
    if (iwc.getMaxBufferedDocs() < 20) {
      iwc.setMaxBufferedDocs(20);
    }
    // no merging
    iwc.setMergePolicy(NoMergePolicy.INSTANCE);
    IndexWriter writer = new IndexWriter(dir1, iwc);

    // create the index
    createIndexNoClose(!doFullMerge, "index1", writer);
    writer.flush(false, true);

    // create a 2nd index
    Directory dir2 = newDirectory();
    IndexWriter writer2 = new IndexWriter(dir2, newIndexWriterConfig(new MockAnalyzer(random())));
    createIndexNoClose(!doFullMerge, "index2", writer2);
    writer2.close();

    DirectoryReader r0 = writer.getReader();
    assertTrue(r0.isCurrent());
    writer.addIndexes(dir2);
    assertFalse(r0.isCurrent());
    r0.close();

    DirectoryReader r1 = writer.getReader();
    assertTrue(r1.isCurrent());

    writer.commit();
    assertTrue(r1.isCurrent()); // we have seen all changes - no change after opening the NRT reader

    assertEquals(200, r1.maxDoc());

    int index2df = r1.docFreq(new Term("indexname", "index2"));

    assertEquals(100, index2df);

    // verify the docs are from different indexes
    Document doc5 = r1.document(5);
    assertEquals("index1", doc5.getString("indexname"));
    Document doc150 = r1.document(150);
    assertEquals("index2", doc150.getString("indexname"));
    r1.close();
    writer.close();
    dir1.close();
    dir2.close();
  }
  
  public void testAddIndexes2() throws Exception {
    boolean doFullMerge = false;

    Directory dir1 = getAssertNoDeletesDirectory(newDirectory());
    IndexWriter writer = new IndexWriter(dir1, newIndexWriterConfig(new MockAnalyzer(random())));

    // create a 2nd index
    Directory dir2 = newDirectory();
    IndexWriter writer2 = new IndexWriter(dir2, newIndexWriterConfig(new MockAnalyzer(random())));
    createIndexNoClose(!doFullMerge, "index2", writer2);
    writer2.close();

    writer.addIndexes(dir2);
    writer.addIndexes(dir2);
    writer.addIndexes(dir2);
    writer.addIndexes(dir2);
    writer.addIndexes(dir2);

    IndexReader r1 = writer.getReader();
    assertEquals(500, r1.maxDoc());
    
    r1.close();
    writer.close();
    dir1.close();
    dir2.close();
  }

  /**
   * Deletes using IW.deleteDocuments
   */
  public void testDeleteFromIndexWriter() throws Exception {
    boolean doFullMerge = true;

    Directory dir1 = getAssertNoDeletesDirectory(newDirectory());
    IndexWriter writer = new IndexWriter(dir1, newIndexWriterConfig(new MockAnalyzer(random())));
    // create the index
    createIndexNoClose(!doFullMerge, "index1", writer);
    writer.flush(false, true);
    // get a reader
    IndexReader r1 = writer.getReader();

    String id10 = r1.document(10).getField("id").stringValue();

    // deleted IW docs should not show up in the next getReader
    writer.deleteDocuments(new Term("id", id10));
    IndexReader r2 = writer.getReader();
    assertEquals(1, count(new Term("id", id10), r1));
    assertEquals(0, count(new Term("id", id10), r2));
    
    String id50 = r1.document(50).getField("id").stringValue();
    assertEquals(1, count(new Term("id", id50), r1));
    
    writer.deleteDocuments(new Term("id", id50));
    
    IndexReader r3 = writer.getReader();
    assertEquals(0, count(new Term("id", id10), r3));
    assertEquals(0, count(new Term("id", id50), r3));
    
    String id75 = r1.document(75).getField("id").stringValue();
    writer.deleteDocuments(new TermQuery(new Term("id", id75)));
    IndexReader r4 = writer.getReader();
    assertEquals(1, count(new Term("id", id75), r3));
    assertEquals(0, count(new Term("id", id75), r4));
    
    r1.close();
    r2.close();
    r3.close();
    r4.close();
    writer.close();
        
    // reopen the writer to verify the delete made it to the directory
    writer = new IndexWriter(dir1, newIndexWriterConfig(new MockAnalyzer(random())));
    IndexReader w2r1 = writer.getReader();
    assertEquals(0, count(new Term("id", id10), w2r1));
    w2r1.close();
    writer.close();
    dir1.close();
  }

  @Slow
  public void testAddIndexesAndDoDeletesThreads() throws Throwable {
    final int numIter = 2;
    int numDirs = 3;
    
    Directory mainDir = getAssertNoDeletesDirectory(newDirectory());

    IndexWriter mainWriter = new IndexWriter(mainDir, newIndexWriterConfig(new MockAnalyzer(random()))
                                                        .setMergePolicy(newLogMergePolicy()));
    TestUtil.reduceOpenFiles(mainWriter);

    AddDirectoriesThreads addDirThreads = new AddDirectoriesThreads(numIter, mainWriter);
    addDirThreads.launchThreads(numDirs);
    addDirThreads.joinThreads();
    
    //assertEquals(100 + numDirs * (3 * numIter / 4) * addDirThreads.numThreads
    //    * addDirThreads.NUM_INIT_DOCS, addDirThreads.mainWriter.numDocs());
    assertEquals(addDirThreads.count.intValue(), addDirThreads.mainWriter.numDocs());

    addDirThreads.close(true);
    
    assertTrue(addDirThreads.failures.size() == 0);

    TestUtil.checkIndex(mainDir);

    IndexReader reader = DirectoryReader.open(mainDir);
    assertEquals(addDirThreads.count.intValue(), reader.numDocs());
    //assertEquals(100 + numDirs * (3 * numIter / 4) * addDirThreads.numThreads
    //    * addDirThreads.NUM_INIT_DOCS, reader.numDocs());
    reader.close();

    addDirThreads.closeDir();
    mainDir.close();
  }
  
  private class AddDirectoriesThreads {
    Directory addDir;
    final static int NUM_INIT_DOCS = 100;
    int numDirs;
    final Thread[] threads = new Thread[numThreads];
    IndexWriter mainWriter;
    final List<Throwable> failures = new ArrayList<>();
    DirectoryReader[] readers;
    boolean didClose = false;
    AtomicInteger count = new AtomicInteger(0);
    AtomicInteger numaddIndexes = new AtomicInteger(0);
    
    public AddDirectoriesThreads(int numDirs, IndexWriter mainWriter) throws Throwable {
      this.numDirs = numDirs;
      this.mainWriter = mainWriter;
      addDir = newDirectory();
      IndexWriter writer = new IndexWriter(addDir, newIndexWriterConfig(new MockAnalyzer(random()))
                                                     .setMaxBufferedDocs(2));
      TestUtil.reduceOpenFiles(writer);
      for (int i = 0; i < NUM_INIT_DOCS; i++) {
        writer.addDocument(DocHelper.createDocument(writer, i, "addindex", 4));
      }
        
      writer.close();
      
<<<<<<< HEAD
      readers = new IndexReader[numDirs];
      for (int i = 0; i < numDirs; i++) {
=======
      readers = new DirectoryReader[numDirs];
      for (int i = 0; i < numDirs; i++)
>>>>>>> 1529c57c
        readers[i] = DirectoryReader.open(addDir);
      }
    }
    
    void joinThreads() {
      for (int i = 0; i < numThreads; i++)
        try {
          threads[i].join();
        } catch (InterruptedException ie) {
          throw new ThreadInterruptedException(ie);
        }
    }

    void close(boolean doWait) throws Throwable {
      didClose = true;
      if (doWait) {
        mainWriter.close();
      } else {
        mainWriter.rollback();
      }
    }

    void closeDir() throws Throwable {
      for (int i = 0; i < numDirs; i++) {
        readers[i].close();
      }
      addDir.close();
    }
    
    void handle(Throwable t) {
      t.printStackTrace(System.out);
      synchronized (failures) {
        failures.add(t);
      }
    }
    
    void launchThreads(final int numIter) {
      for (int i = 0; i < numThreads; i++) {
        threads[i] = new Thread() {
          @Override
          public void run() {
            try {
              final Directory[] dirs = new Directory[numDirs];
              for (int k = 0; k < numDirs; k++) {
                dirs[k] = new MockDirectoryWrapper(random(), new RAMDirectory(addDir, newIOContext(random())));
              }
              //int j = 0;
              //while (true) {
                // System.out.println(Thread.currentThread().getName() + ": iter
                // j=" + j);
                for (int x=0; x < numIter; x++) {
                  // only do addIndexes
                  doBody(x, dirs);
                }
                //if (numIter > 0 && j == numIter)
                //  break;
                //doBody(j++, dirs);
                //doBody(5, dirs);
              //}
            } catch (Throwable t) {
              handle(t);
            }
          }
        };
      }
      for (int i = 0; i < numThreads; i++) {
        threads[i].start();
      }
    }
    
    void doBody(int j, Directory[] dirs) throws Throwable {
      switch (j % 4) {
        case 0:
          mainWriter.addIndexes(dirs);
          mainWriter.forceMerge(1);
          break;
        case 1:
          mainWriter.addIndexes(dirs);
          numaddIndexes.incrementAndGet();
          break;
        case 2:
          TestUtil.addIndexesSlowly(mainWriter, readers);
          break;
        case 3:
          mainWriter.commit();
      }
      count.addAndGet(dirs.length*NUM_INIT_DOCS);
    }
  }

  public void testIndexWriterReopenSegmentFullMerge() throws Exception {
    doTestIndexWriterReopenSegment(true);
  }

  public void testIndexWriterReopenSegment() throws Exception {
    doTestIndexWriterReopenSegment(false);
  }

  /**
   * Tests creating a segment, then check to insure the segment can be seen via
   * IW.getReader
   */
  public void doTestIndexWriterReopenSegment(boolean doFullMerge) throws Exception {
    Directory dir1 = getAssertNoDeletesDirectory(newDirectory());
    IndexWriter writer = new IndexWriter(dir1, newIndexWriterConfig(new MockAnalyzer(random())));
    IndexReader r1 = writer.getReader();
    assertEquals(0, r1.maxDoc());
    createIndexNoClose(false, "index1", writer);
    writer.flush(!doFullMerge, true);

    IndexReader iwr1 = writer.getReader();
    assertEquals(100, iwr1.maxDoc());

    IndexReader r2 = writer.getReader();
    assertEquals(r2.maxDoc(), 100);
    // add 100 documents
    for (int x = 10000; x < 10000 + 100; x++) {
      writer.addDocument(DocHelper.createDocument(writer, x, "index1", 5));
    }
    writer.flush(false, true);
    // verify the reader was reopened internally
    IndexReader iwr2 = writer.getReader();
    assertTrue(iwr2 != r1);
    assertEquals(200, iwr2.maxDoc());
    // should have flushed out a segment
    IndexReader r3 = writer.getReader();
    assertTrue(r2 != r3);
    assertEquals(200, r3.maxDoc());

    // dec ref the readers rather than close them because
    // closing flushes changes to the writer
    r1.close();
    iwr1.close();
    r2.close();
    r3.close();
    iwr2.close();
    writer.close();

    // test whether the changes made it to the directory
    writer = new IndexWriter(dir1, newIndexWriterConfig(new MockAnalyzer(random())));
    IndexReader w2r1 = writer.getReader();
    // insure the deletes were actually flushed to the directory
    assertEquals(200, w2r1.maxDoc());
    w2r1.close();
    writer.close();

    dir1.close();
  }
 
  /*
   * Delete a document by term and return the doc id
   * 
   * public static int deleteDocument(Term term, IndexWriter writer) throws
   * IOException { IndexReader reader = writer.getReader(); TermDocs td =
   * reader.termDocs(term); int doc = -1; //if (td.next()) { // doc = td.doc();
   * //} //writer.deleteDocuments(term); td.close(); return doc; }
   */
  
  public static void createIndex(Random random, Directory dir1, String indexName,
      boolean multiSegment) throws IOException {
    IndexWriter w = new IndexWriter(dir1, LuceneTestCase.newIndexWriterConfig(random, new MockAnalyzer(random))
        .setMergePolicy(new LogDocMergePolicy()));
    for (int i = 0; i < 100; i++) {
      w.addDocument(DocHelper.createDocument(w, i, indexName, 4));
    }
    if (!multiSegment) {
      w.forceMerge(1);
    }
    w.close();
  }

  public static void createIndexNoClose(boolean multiSegment, String indexName,
      IndexWriter w) throws IOException {
    for (int i = 0; i < 100; i++) {
      w.addDocument(DocHelper.createDocument(w, i, indexName, 4));
    }
    if (!multiSegment) {
      w.forceMerge(1);
    }
  }

  private static class MyWarmer extends IndexWriter.IndexReaderWarmer {
    int warmCount;
    @Override
    public void warm(LeafReader reader) throws IOException {
      warmCount++;
    }
  }

  public void testMergeWarmer() throws Exception {

    Directory dir1 = getAssertNoDeletesDirectory(newDirectory());
    // Enroll warmer
    MyWarmer warmer = new MyWarmer();
    IndexWriter writer = new IndexWriter(
        dir1,
        newIndexWriterConfig(new MockAnalyzer(random()))
          .setMaxBufferedDocs(2)
          .setMergedSegmentWarmer(warmer)
          .setMergeScheduler(new ConcurrentMergeScheduler())
          .setMergePolicy(newLogMergePolicy())
    );

    // create the index
    createIndexNoClose(false, "test", writer);

    // get a reader to put writer into near real-time mode
    IndexReader r1 = writer.getReader();
    
    ((LogMergePolicy) writer.getConfig().getMergePolicy()).setMergeFactor(2);

    int num = TEST_NIGHTLY ? atLeast(100) : atLeast(10);
    for (int i = 0; i < num; i++) {
      writer.addDocument(DocHelper.createDocument(writer, i, "test", 4));
    }
    ((ConcurrentMergeScheduler) writer.getConfig().getMergeScheduler()).sync();

    assertTrue(warmer.warmCount > 0);
    final int count = warmer.warmCount;

    writer.addDocument(DocHelper.createDocument(writer, 17, "test", 4));
    writer.forceMerge(1);
    assertTrue(warmer.warmCount > count);
    
    writer.close();
    r1.close();
    dir1.close();
  }

  public void testAfterCommit() throws Exception {
    Directory dir1 = getAssertNoDeletesDirectory(newDirectory());
    IndexWriter writer = new IndexWriter(dir1, newIndexWriterConfig(new MockAnalyzer(random()))
                                                 .setMergeScheduler(new ConcurrentMergeScheduler()));
    writer.commit();

    // create the index
    createIndexNoClose(false, "test", writer);

    // get a reader to put writer into near real-time mode
    DirectoryReader r1 = writer.getReader();
    TestUtil.checkIndex(dir1);
    writer.commit();
    TestUtil.checkIndex(dir1);
    assertEquals(100, r1.numDocs());

    for (int i = 0; i < 10; i++) {
      writer.addDocument(DocHelper.createDocument(writer, i, "test", 4));
    }
    ((ConcurrentMergeScheduler) writer.getConfig().getMergeScheduler()).sync();

    DirectoryReader r2 = DirectoryReader.openIfChanged(r1);
    if (r2 != null) {
      r1.close();
      r1 = r2;
    }
    assertEquals(110, r1.numDocs());
    writer.close();
    r1.close();
    dir1.close();
  }

  // Make sure reader remains usable even if IndexWriter closes
  public void testAfterClose() throws Exception {
    Directory dir1 = getAssertNoDeletesDirectory(newDirectory());
    IndexWriter writer = new IndexWriter(dir1, newIndexWriterConfig(new MockAnalyzer(random())));

    // create the index
    createIndexNoClose(false, "test", writer);

    DirectoryReader r = writer.getReader();
    writer.close();

    TestUtil.checkIndex(dir1);

    // reader should remain usable even after IndexWriter is closed:
    assertEquals(100, r.numDocs());
    Query q = new TermQuery(new Term("indexname", "test"));
    IndexSearcher searcher = newSearcher(r);
    assertEquals(100, searcher.search(q, 10).totalHits);
    try {
      DirectoryReader.openIfChanged(r);
      fail("failed to hit AlreadyClosedException");
    } catch (AlreadyClosedException ace) {
      // expected
    }
    r.close();
    dir1.close();
  }

  // Stress test reopen during addIndexes
  @Nightly
  public void testDuringAddIndexes() throws Exception {
    Directory dir1 = getAssertNoDeletesDirectory(newDirectory());
    final IndexWriter writer = new IndexWriter(
        dir1,
        newIndexWriterConfig(new MockAnalyzer(random()))
          .setMergePolicy(newLogMergePolicy(2))
    );

    // create the index
    createIndexNoClose(false, "test", writer);
    writer.commit();

    final Directory[] dirs = new Directory[10];
    for (int i=0;i<10;i++) {
      dirs[i] = new MockDirectoryWrapper(random(), new RAMDirectory(dir1, newIOContext(random())));
    }

    DirectoryReader r = writer.getReader();

    final int numIterations = 10;
    final List<Throwable> excs = Collections.synchronizedList(new ArrayList<Throwable>());

    // Only one thread can addIndexes at a time, because
    // IndexWriter acquires a write lock in each directory:
    final Thread[] threads = new Thread[1];
    final AtomicBoolean threadDone = new AtomicBoolean(false);
    for(int i=0;i<threads.length;i++) {
      threads[i] = new Thread() {
          @Override
          public void run() {
            int count = 0;
            do {
              count++;
              try {
                writer.addIndexes(dirs);
                writer.maybeMerge();
              } catch (Throwable t) {
                excs.add(t);
                throw new RuntimeException(t);
              }
            } while(count < numIterations);
            threadDone.set(true);
          }
        };
      threads[i].setDaemon(true);
      threads[i].start();
    }

    int lastCount = 0;
    while(threadDone.get() == false) {
      DirectoryReader r2 = DirectoryReader.openIfChanged(r);
      if (r2 != null) {
        r.close();
        r = r2;
        Query q = new TermQuery(new Term("indexname", "test"));
        IndexSearcher searcher = newSearcher(r);
        final int count = searcher.search(q, 10).totalHits;
        assertTrue(count >= lastCount);
        lastCount = count;
      }
    }

    for(int i=0;i<threads.length;i++) {
      threads[i].join();
    }
    // final check
    DirectoryReader r2 = DirectoryReader.openIfChanged(r);
    if (r2 != null) {
      r.close();
      r = r2;
    }
    Query q = new TermQuery(new Term("indexname", "test"));
    IndexSearcher searcher = newSearcher(r);
    final int count = searcher.search(q, 10).totalHits;
    assertTrue(count >= lastCount);

    assertEquals(0, excs.size());
    r.close();
    if (dir1 instanceof MockDirectoryWrapper) {
      final Collection<String> openDeletedFiles = ((MockDirectoryWrapper)dir1).getOpenDeletedFiles();
      assertEquals("openDeleted=" + openDeletedFiles, 0, openDeletedFiles.size());
    }

    writer.close();

    dir1.close();
  }

  private Directory getAssertNoDeletesDirectory(Directory directory) {
    if (directory instanceof MockDirectoryWrapper) {
      ((MockDirectoryWrapper)directory).setAssertNoDeleteOpenFile(true);
    }
    return directory;
  }

  // Stress test reopen during add/delete
  public void testDuringAddDelete() throws Exception {
    Directory dir1 = newDirectory();
    final IndexWriter writer = new IndexWriter(
        dir1,
        newIndexWriterConfig(new MockAnalyzer(random()))
          .setMergePolicy(newLogMergePolicy(2))
    );

    // create the index
    createIndexNoClose(false, "test", writer);
    writer.commit();

    DirectoryReader r = writer.getReader();

    final int iters = TEST_NIGHTLY ? 1000 : 10;
    final List<Throwable> excs = Collections.synchronizedList(new ArrayList<Throwable>());

    final Thread[] threads = new Thread[numThreads];
    final AtomicInteger remainingThreads = new AtomicInteger(numThreads);
    for(int i=0;i<numThreads;i++) {
      threads[i] = new Thread() {
          final Random r = new Random(random().nextLong());

          @Override
          public void run() {
            int count = 0;
            do {
              try {
                for(int docUpto=0;docUpto<10;docUpto++) {
                  writer.addDocument(DocHelper.createDocument(writer, 10*count+docUpto, "test", 4));
                }
                count++;
                final int limit = count*10;
                for(int delUpto=0;delUpto<5;delUpto++) {
                  int x = r.nextInt(limit);
                  writer.deleteDocuments(new Term("field3", "b"+x));
                }
              } catch (Throwable t) {
                excs.add(t);
                throw new RuntimeException(t);
              }
            } while(count < iters);
            remainingThreads.decrementAndGet();
          }
        };
      threads[i].setDaemon(true);
      threads[i].start();
    }

    int sum = 0;
    while(remainingThreads.get() > 0) {
      DirectoryReader r2 = DirectoryReader.openIfChanged(r);
      if (r2 != null) {
        r.close();
        r = r2;
        Query q = new TermQuery(new Term("indexname", "test"));
        IndexSearcher searcher = newSearcher(r);
        sum += searcher.search(q, 10).totalHits;
      }
    }

    for(int i=0;i<numThreads;i++) {
      threads[i].join();
    }
    // at least search once
    DirectoryReader r2 = DirectoryReader.openIfChanged(r);
    if (r2 != null) {
      r.close();
      r = r2;
    }
    Query q = new TermQuery(new Term("indexname", "test"));
    IndexSearcher searcher = newSearcher(r);
    sum += searcher.search(q, 10).totalHits;
    assertTrue("no documents found at all", sum > 0);

    assertEquals(0, excs.size());
    writer.close();

    r.close();
    dir1.close();
  }

  public void testForceMergeDeletes() throws Throwable {
    Directory dir = newDirectory();
    final IndexWriter w = new IndexWriter(dir, newIndexWriterConfig(new MockAnalyzer(random()))
                                                 .setMergePolicy(newLogMergePolicy()));
    Document doc = w.newDocument();
    doc.addLargeText("field", "a b c");
    doc.addAtom("id", "0");
    w.addDocument(doc);

    doc = w.newDocument();
    doc.addLargeText("field", "a b c");
    doc.addAtom("id", "1");
    w.addDocument(doc);
    w.deleteDocuments(new Term("id", "0"));

    IndexReader r = w.getReader();
    w.forceMergeDeletes();
    w.close();
    r.close();
    r = DirectoryReader.open(dir);
    assertEquals(1, r.numDocs());
    assertFalse(r.hasDeletions());
    r.close();
    dir.close();
  }

  public void testDeletesNumDocs() throws Throwable {
    Directory dir = newDirectory();
    final IndexWriter w = new IndexWriter(dir, newIndexWriterConfig(new MockAnalyzer(random())));
    Document doc = w.newDocument();
    doc.addLargeText("field", "a b c");
    doc.addAtom("id", "0");
    w.addDocument(doc);

    doc = w.newDocument();
    doc.addLargeText("field", "a b c");
    doc.addAtom("id", "1");
    w.addDocument(doc);

    IndexReader r = w.getReader();
    assertEquals(2, r.numDocs());
    r.close();

    w.deleteDocuments(new Term("id", "0"));
    r = w.getReader();
    assertEquals(1, r.numDocs());
    r.close();

    w.deleteDocuments(new Term("id", "1"));
    r = w.getReader();
    assertEquals(0, r.numDocs());
    r.close();

    w.close();
    dir.close();
  }
  
  public void testEmptyIndex() throws Exception {
    // Ensures that getReader works on an empty index, which hasn't been committed yet.
    Directory dir = newDirectory();
    IndexWriter w = new IndexWriter(dir, newIndexWriterConfig(new MockAnalyzer(random())));
    IndexReader r = w.getReader();
    assertEquals(0, r.numDocs());
    r.close();
    w.close();
    dir.close();
  }

  public void testSegmentWarmer() throws Exception {
    Directory dir = newDirectory();
    final AtomicBoolean didWarm = new AtomicBoolean();
    IndexWriter w = new IndexWriter(
        dir,
        newIndexWriterConfig(new MockAnalyzer(random())).
            setMaxBufferedDocs(2).
            setReaderPooling(true).
            setMergedSegmentWarmer(new IndexWriter.IndexReaderWarmer() {
              @Override
              public void warm(LeafReader r) throws IOException {
                IndexSearcher s = newSearcher(r);
                TopDocs hits = s.search(new TermQuery(new Term("foo", "bar")), 10);
                assertEquals(20, hits.totalHits);
                didWarm.set(true);
              }
            }).
            setMergePolicy(newLogMergePolicy(10))
    );

    Document doc = w.newDocument();
    doc.addAtom("foo", "bar");
    for(int i=0;i<20;i++) {
      w.addDocument(doc);
    }
    w.waitForMerges();
    w.close();
    dir.close();
    assertTrue(didWarm.get());
  }
  
  public void testSimpleMergedSegmentWarmer() throws Exception {
    Directory dir = newDirectory();
    final AtomicBoolean didWarm = new AtomicBoolean();
    InfoStream infoStream = new InfoStream() {
      @Override
      public void close() throws IOException {}

      @Override
      public void message(String component, String message) {
        if ("SMSW".equals(component)) {
          didWarm.set(true);
        }
      }

      @Override
      public boolean isEnabled(String component) {
        return true;
      }
    };
    IndexWriter w = new IndexWriter(
        dir,
        newIndexWriterConfig(new MockAnalyzer(random()))
           .setMaxBufferedDocs(2)
           .setReaderPooling(true)
           .setInfoStream(infoStream)
           .setMergedSegmentWarmer(new SimpleMergedSegmentWarmer(infoStream))
           .setMergePolicy(newLogMergePolicy(10))
    );

    Document doc = w.newDocument();
    doc.addAtom("foo", "bar");
    for(int i=0;i<20;i++) {
      w.addDocument(doc);
    }
    w.waitForMerges();
    w.close();
    dir.close();
    assertTrue(didWarm.get());
  }
  
  public void testReopenAfterNoRealChange() throws Exception {
    Directory d = getAssertNoDeletesDirectory(newDirectory());
    IndexWriter w = new IndexWriter(
        d,
        newIndexWriterConfig(new MockAnalyzer(random())));

    DirectoryReader r = w.getReader(); // start pooling readers

    DirectoryReader r2 = DirectoryReader.openIfChanged(r);
    assertNull(r2);
    
    w.addDocument(w.newDocument());
    DirectoryReader r3 = DirectoryReader.openIfChanged(r);
    assertNotNull(r3);
    assertTrue(r3.getVersion() != r.getVersion());
    assertTrue(r3.isCurrent());

    // Deletes nothing in reality...:
    w.deleteDocuments(new Term("foo", "bar"));

    // ... but IW marks this as not current:
    assertFalse(r3.isCurrent());
    DirectoryReader r4 = DirectoryReader.openIfChanged(r3);
    assertNull(r4);

    // Deletes nothing in reality...:
    w.deleteDocuments(new Term("foo", "bar"));
    DirectoryReader r5 = DirectoryReader.openIfChanged(r3, w, true);
    assertNull(r5);

    r3.close();

    w.close();
    d.close();
  }
  
  @Test
  public void testNRTOpenExceptions() throws Exception {
    // LUCENE-5262: test that several failed attempts to obtain an NRT reader
    // don't leak file handles.
    MockDirectoryWrapper dir = (MockDirectoryWrapper) getAssertNoDeletesDirectory(newMockDirectory());
    final AtomicBoolean shouldFail = new AtomicBoolean();
    dir.failOn(new MockDirectoryWrapper.Failure() {
      @Override
      public void eval(MockDirectoryWrapper dir) throws IOException {
        StackTraceElement[] trace = new Exception().getStackTrace();
        if (shouldFail.get()) {
          for (int i = 0; i < trace.length; i++) {
            if ("getReadOnlyClone".equals(trace[i].getMethodName())) {
              if (VERBOSE) {
                System.out.println("TEST: now fail; exc:");
                new Throwable().printStackTrace(System.out);
              }
              shouldFail.set(false);
              throw new FakeIOException();
            }
          }
        }
      }
    });
    
    IndexWriterConfig conf = newIndexWriterConfig(new MockAnalyzer(random()));
    conf.setMergePolicy(NoMergePolicy.INSTANCE); // prevent merges from getting in the way
    IndexWriter writer = new IndexWriter(dir, conf);
    
    // create a segment and open an NRT reader
    writer.addDocument(writer.newDocument());
    writer.getReader().close();
    
    // add a new document so a new NRT reader is required
    writer.addDocument(writer.newDocument());

    // try to obtain an NRT reader twice: first time it fails and closes all the
    // other NRT readers. second time it fails, but also fails to close the
    // other NRT reader, since it is already marked closed!
    for (int i = 0; i < 2; i++) {
      shouldFail.set(true);
      try {
        writer.getReader().close();
      } catch (FakeIOException e) {
        // expected
        if (VERBOSE) {
          System.out.println("hit expected fake IOE");
        }
      }
    }
    
    writer.close();
    dir.close();
  }

  /** Make sure if all we do is open NRT reader against
   *  writer, we don't see merge starvation. */
  public void testTooManySegments() throws Exception {
    Directory dir = getAssertNoDeletesDirectory(new RAMDirectory());
    // Don't use newIndexWriterConfig, because we need a
    // "sane" mergePolicy:
    IndexWriterConfig iwc = new IndexWriterConfig(new MockAnalyzer(random()));
    IndexWriter w = new IndexWriter(dir, iwc);
    // Create 500 segments:
    for(int i=0;i<500;i++) {
      Document doc = w.newDocument();
      doc.addUniqueInt("id", i);
      w.addDocument(doc);
      IndexReader r = DirectoryReader.open(w, true);
      // Make sure segment count never exceeds 100:
      assertTrue(r.leaves().size() < 100);
      r.close();
    }
    w.close();
    dir.close();
  }

  // LUCENE-5912: make sure when you reopen an NRT reader using a commit point, the SegmentReaders are in fact shared:
  public void testReopenNRTReaderOnCommit() throws Exception {
    Directory dir = newDirectory();
    IndexWriterConfig iwc = new IndexWriterConfig(new MockAnalyzer(random()));
    IndexWriter w = new IndexWriter(dir, iwc);
    w.addDocument(w.newDocument());

    // Pull NRT reader; it has 1 segment:
    DirectoryReader r1 = DirectoryReader.open(w, true);
    assertEquals(1, r1.leaves().size());
    w.addDocument(w.newDocument());
    w.commit();

    List<IndexCommit> commits = DirectoryReader.listCommits(dir);
    assertEquals(1, commits.size());
    DirectoryReader r2 = DirectoryReader.openIfChanged(r1, commits.get(0));
    assertEquals(2, r2.leaves().size());

    // Make sure we shared same instance of SegmentReader w/ first reader:
    assertTrue(r1.leaves().get(0).reader() == r2.leaves().get(0).reader());
    r1.close();
    r2.close();
    w.close();
    dir.close();
  }
}<|MERGE_RESOLUTION|>--- conflicted
+++ resolved
@@ -416,13 +416,8 @@
         
       writer.close();
       
-<<<<<<< HEAD
-      readers = new IndexReader[numDirs];
+      readers = new DirectoryReader[numDirs];
       for (int i = 0; i < numDirs; i++) {
-=======
-      readers = new DirectoryReader[numDirs];
-      for (int i = 0; i < numDirs; i++)
->>>>>>> 1529c57c
         readers[i] = DirectoryReader.open(addDir);
       }
     }
