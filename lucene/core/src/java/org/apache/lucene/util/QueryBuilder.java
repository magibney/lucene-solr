/*
 * Licensed to the Apache Software Foundation (ASF) under one or more
 * contributor license agreements.  See the NOTICE file distributed with
 * this work for additional information regarding copyright ownership.
 * The ASF licenses this file to You under the Apache License, Version 2.0
 * (the "License"); you may not use this file except in compliance with
 * the License.  You may obtain a copy of the License at
 *
 *     http://www.apache.org/licenses/LICENSE-2.0
 *
 * Unless required by applicable law or agreed to in writing, software
 * distributed under the License is distributed on an "AS IS" BASIS,
 * WITHOUT WARRANTIES OR CONDITIONS OF ANY KIND, either express or implied.
 * See the License for the specific language governing permissions and
 * limitations under the License.
 */
package org.apache.lucene.util;

import java.io.IOException;
import java.util.ArrayList;
import java.util.Iterator;
import java.util.List;

import org.apache.lucene.analysis.Analyzer;
import org.apache.lucene.analysis.CachingTokenFilter;
import org.apache.lucene.analysis.TokenStream;
import org.apache.lucene.analysis.tokenattributes.PositionIncrementAttribute;
import org.apache.lucene.analysis.tokenattributes.PositionLengthAttribute;
import org.apache.lucene.analysis.tokenattributes.TermToBytesRefAttribute;
import org.apache.lucene.index.Term;
import org.apache.lucene.search.BooleanClause;
import org.apache.lucene.search.BooleanQuery;
import org.apache.lucene.search.BoostAttribute;
import org.apache.lucene.search.BoostQuery;
import org.apache.lucene.search.MultiPhraseQuery;
import org.apache.lucene.search.PhraseQuery;
import org.apache.lucene.search.Query;
import org.apache.lucene.search.SynonymQuery;
import org.apache.lucene.search.TermQuery;
import org.apache.lucene.util.graph.GraphTokenStreamFiniteStrings;

import static org.apache.lucene.search.BoostAttribute.DEFAULT_BOOST;

/**
 * Creates queries from the {@link Analyzer} chain.
 * <p>
 * Example usage:
 * <pre class="prettyprint">
 *   QueryBuilder builder = new QueryBuilder(analyzer);
 *   Query a = builder.createBooleanQuery("body", "just a test");
 *   Query b = builder.createPhraseQuery("body", "another test");
 *   Query c = builder.createMinShouldMatchQuery("body", "another test", 0.5f);
 * </pre>
 * <p>
 * This can also be used as a subclass for query parsers to make it easier
 * to interact with the analysis chain. Factory methods such as {@code newTermQuery} 
 * are provided so that the generated queries can be customized.
 */
public class QueryBuilder {
  protected Analyzer analyzer;
  protected boolean enablePositionIncrements = true;
  protected boolean enableGraphQueries = true;
  protected boolean useSpansForGraphQueries = false;
  protected boolean autoGenerateMultiTermSynonymsPhraseQuery = false;

  /**
   * Wraps a term and boost
   */
  public static class TermAndBoost {
    /** the term */
    public final Term term;
    /** the boost */
    public final float boost;

    /**
     * Creates a new TermAndBoost
     */
    public TermAndBoost(Term term, float boost) {
      this.term = term;
      this.boost = boost;
    }
  }

  /** Creates a new QueryBuilder using the given analyzer. */
  public QueryBuilder(Analyzer analyzer) {
    this.analyzer = analyzer;
  }
  
  /** 
   * Creates a boolean query from the query text.
   * <p>
   * This is equivalent to {@code createBooleanQuery(field, queryText, Occur.SHOULD)}
   * @param field field name
   * @param queryText text to be passed to the analyzer
   * @return {@code TermQuery} or {@code BooleanQuery}, based on the analysis
   *         of {@code queryText}
   */
  public Query createBooleanQuery(String field, String queryText) {
    return createBooleanQuery(field, queryText, BooleanClause.Occur.SHOULD);
  }
  
  /** 
   * Creates a boolean query from the query text.
   * <p>
   * @param field field name
   * @param queryText text to be passed to the analyzer
   * @param operator operator used for clauses between analyzer tokens.
   * @return {@code TermQuery} or {@code BooleanQuery}, based on the analysis 
   *         of {@code queryText}
   */
  public Query createBooleanQuery(String field, String queryText, BooleanClause.Occur operator) {
    if (operator != BooleanClause.Occur.SHOULD && operator != BooleanClause.Occur.MUST) {
      throw new IllegalArgumentException("invalid operator: only SHOULD or MUST are allowed");
    }
    return createFieldQuery(analyzer, operator, field, queryText, false, 0);
  }
  
  /** 
   * Creates a phrase query from the query text.
   * <p>
   * This is equivalent to {@code createPhraseQuery(field, queryText, 0)}
   * @param field field name
   * @param queryText text to be passed to the analyzer
   * @return {@code TermQuery}, {@code BooleanQuery}, {@code PhraseQuery}, or
   *         {@code MultiPhraseQuery}, based on the analysis of {@code queryText}
   */
  public Query createPhraseQuery(String field, String queryText) {
    return createPhraseQuery(field, queryText, 0);
  }
  
  /** 
   * Creates a phrase query from the query text.
   * <p>
   * @param field field name
   * @param queryText text to be passed to the analyzer
   * @param phraseSlop number of other words permitted between words in query phrase
   * @return {@code TermQuery}, {@code BooleanQuery}, {@code PhraseQuery}, or
   *         {@code MultiPhraseQuery}, based on the analysis of {@code queryText}
   */
  public Query createPhraseQuery(String field, String queryText, int phraseSlop) {
    return createFieldQuery(analyzer, BooleanClause.Occur.MUST, field, queryText, true, phraseSlop);
  }
  
  /** 
   * Creates a minimum-should-match query from the query text.
   * <p>
   * @param field field name
   * @param queryText text to be passed to the analyzer
   * @param fraction of query terms {@code [0..1]} that should match 
   * @return {@code TermQuery} or {@code BooleanQuery}, based on the analysis 
   *         of {@code queryText}
   */
  public Query createMinShouldMatchQuery(String field, String queryText, float fraction) {
    if (Float.isNaN(fraction) || fraction < 0 || fraction > 1) {
      throw new IllegalArgumentException("fraction should be >= 0 and <= 1");
    }
    
    // TODO: weird that BQ equals/rewrite/scorer doesn't handle this?
    if (fraction == 1) {
      return createBooleanQuery(field, queryText, BooleanClause.Occur.MUST);
    }
    
    Query query = createFieldQuery(analyzer, BooleanClause.Occur.SHOULD, field, queryText, false, 0);
    if (query instanceof BooleanQuery) {
      query = addMinShouldMatchToBoolean((BooleanQuery) query, fraction);
    }
    return query;
  }

  /**
   * Rebuilds a boolean query and sets a new minimum number should match value.
   */
  private BooleanQuery addMinShouldMatchToBoolean(BooleanQuery query, float fraction) {
    BooleanQuery.Builder builder = new BooleanQuery.Builder();
    builder.setMinimumNumberShouldMatch((int) (fraction * query.clauses().size()));
    for (BooleanClause clause : query) {
      builder.add(clause);
    }

    return builder.build();
  }

  /** 
   * Returns the analyzer. 
   * @see #setAnalyzer(Analyzer)
   */
  public Analyzer getAnalyzer() {
    return analyzer;
  }
  
  /** 
   * Sets the analyzer used to tokenize text.
   */
  public void setAnalyzer(Analyzer analyzer) {
    this.analyzer = analyzer;
  }
  
  /**
   * Returns true if position increments are enabled.
   * @see #setEnablePositionIncrements(boolean)
   */
  public boolean getEnablePositionIncrements() {
    return enablePositionIncrements;
  }
  
  /**
   * Set to <code>true</code> to enable position increments in result query.
   * <p>
   * When set, result phrase and multi-phrase queries will
   * be aware of position increments.
   * Useful when e.g. a StopFilter increases the position increment of
   * the token that follows an omitted token.
   * <p>
   * Default: true.
   */
  public void setEnablePositionIncrements(boolean enable) {
    this.enablePositionIncrements = enable;
  }

  /**
   * Returns true if phrase query should be automatically generated for multi terms synonyms.
   * @see #setAutoGenerateMultiTermSynonymsPhraseQuery(boolean)
   */
  public boolean getAutoGenerateMultiTermSynonymsPhraseQuery() {
    return autoGenerateMultiTermSynonymsPhraseQuery;
  }

  /**
   * Set to <code>true</code> if phrase queries should be automatically generated
   * for multi terms synonyms.
   * Default: false.
   */
  public void setAutoGenerateMultiTermSynonymsPhraseQuery(boolean enable) {
    this.autoGenerateMultiTermSynonymsPhraseQuery = enable;
  }

  /**
   * Creates a query from the analysis chain.
   * <p>
   * Expert: this is more useful for subclasses such as queryparsers.
   * If using this class directly, just use {@link #createBooleanQuery(String, String)}
   * and {@link #createPhraseQuery(String, String)}.  This is a complex method and
   * it is usually not necessary to override it in a subclass; instead, override
   * methods like {@link #newBooleanQuery}, etc., if possible.
   *
   * @param analyzer   analyzer used for this query
   * @param operator   default boolean operator used for this query
   * @param field      field to create queries against
   * @param queryText  text to be passed to the analysis chain
   * @param quoted     true if phrases should be generated when terms occur at more than one position
   * @param phraseSlop slop factor for phrase/multiphrase queries
   */
  protected Query createFieldQuery(Analyzer analyzer, BooleanClause.Occur operator, String field, String queryText, boolean quoted, int phraseSlop) {
    assert operator == BooleanClause.Occur.SHOULD || operator == BooleanClause.Occur.MUST;

    // Use the analyzer to get all the tokens, and then build an appropriate
    // query based on the analysis chain.
    try (TokenStream source = analyzer.tokenStream(field, queryText)) {
      return createFieldQuery(source, operator, field, quoted, phraseSlop);
    } catch (IOException e) {
      throw new RuntimeException("Error analyzing query text", e);
    }
  }

  /** Enable or disable graph TokenStream processing (enabled by default).
   *
   * @lucene.experimental */
  public void setEnableGraphQueries(boolean v) {
    enableGraphQueries = v;
  }

  /** Returns true if graph TokenStream processing is enabled (default).
   *
   * @lucene.experimental */
  public boolean getEnableGraphQueries() {
    return enableGraphQueries;
  }

  /** Enable or disable use of Spans for graph TokenStream processing (disabled by default).
   *
   * @lucene.experimental */
  public QueryBuilder setUseSpansForGraphQueries(boolean v) {
    useSpansForGraphQueries = v;
    return this;
  }

  /** Returns true if use of Spans for graph TokenStream processing is enabled (default false).
   *
   * @lucene.experimental */
  public boolean getUseSpansForGraphQueries() {
    return useSpansForGraphQueries;
  }

  /**
   * Creates a query from a token stream.
   *
   * @param source     the token stream to create the query from
   * @param operator   default boolean operator used for this query
   * @param field      field to create queries against
   * @param quoted     true if phrases should be generated when terms occur at more than one position
   * @param phraseSlop slop factor for phrase/multiphrase queries
   */
  protected Query createFieldQuery(TokenStream source, BooleanClause.Occur operator, String field, boolean quoted, int phraseSlop) {
    assert operator == BooleanClause.Occur.SHOULD || operator == BooleanClause.Occur.MUST;

    // Build an appropriate query based on the analysis chain.
    try (CachingTokenFilter stream = new CachingTokenFilter(source)) {
      
      TermToBytesRefAttribute termAtt = stream.getAttribute(TermToBytesRefAttribute.class);
      PositionIncrementAttribute posIncAtt = stream.addAttribute(PositionIncrementAttribute.class);
      PositionLengthAttribute posLenAtt = stream.addAttribute(PositionLengthAttribute.class);

      if (termAtt == null) {
        return null; 
      }
      
      // phase 1: read through the stream and assess the situation:
      // counting the number of tokens/positions and marking if we have any synonyms.
      
      int numTokens = 0;
      int positionCount = 0;
      boolean hasSynonyms = false;
      boolean isGraph = false;

      stream.reset();
      while (stream.incrementToken()) {
        numTokens++;
        int positionIncrement = posIncAtt.getPositionIncrement();
        if (positionIncrement != 0) {
          positionCount += positionIncrement;
        } else {
          hasSynonyms = true;
        }

        int positionLength = posLenAtt.getPositionLength();
        if (enableGraphQueries && positionLength > 1) {
          isGraph = true;
        }
      }
      
      // phase 2: based on token count, presence of synonyms, and options
      // formulate a single term, boolean, or phrase.
      
      if (numTokens == 0) {
        return null;
      } else if (numTokens == 1) {
        // single term
        return analyzeTerm(field, stream);
      } else if (isGraph) {
        // graph
        if (quoted) {
          return analyzeGraphPhrase(stream, field, phraseSlop);
        } else {
          return analyzeGraphBoolean(field, stream, operator);
        }
      } else if (quoted && positionCount > 1) {
        // phrase
        if (hasSynonyms) {
          // complex phrase with synonyms
          return analyzeMultiPhrase(field, stream, phraseSlop);
        } else {
          // simple phrase
          return analyzePhrase(field, stream, phraseSlop);
        }
      } else {
        // boolean
        if (positionCount == 1) {
          // only one position, with synonyms
          return analyzeBoolean(field, stream);
        } else {
          // complex case: multiple positions
          return analyzeMultiBoolean(field, stream, operator);
        }
      }
    } catch (IOException e) {
      throw new RuntimeException("Error analyzing query text", e);
    }
  }

  /**
   * Creates simple term query from the cached tokenstream contents 
   */
  protected Query analyzeTerm(String field, TokenStream stream) throws IOException {
    TermToBytesRefAttribute termAtt = stream.getAttribute(TermToBytesRefAttribute.class);
    BoostAttribute boostAtt = stream.addAttribute(BoostAttribute.class);
    
    stream.reset();
    if (!stream.incrementToken()) {
      throw new AssertionError();
    }
    
    return newTermQuery(new Term(field, termAtt.getBytesRef()), boostAtt.getBoost());
  }
  
  /** 
   * Creates simple boolean query from the cached tokenstream contents 
   */
  protected Query analyzeBoolean(String field, TokenStream stream) throws IOException {
    TermToBytesRefAttribute termAtt = stream.getAttribute(TermToBytesRefAttribute.class);
    BoostAttribute boostAtt = stream.addAttribute(BoostAttribute.class);
    
    stream.reset();
    List<TermAndBoost> terms = new ArrayList<>();
    while (stream.incrementToken()) {
      terms.add(new TermAndBoost(new Term(field, termAtt.getBytesRef()), boostAtt.getBoost()));
    }
    
    return newSynonymQuery(terms.toArray(new TermAndBoost[0]));
  }

  protected void add(BooleanQuery.Builder q, List<TermAndBoost> current, BooleanClause.Occur operator) {
    if (current.isEmpty()) {
      return;
    }
    if (current.size() == 1) {
      q.add(newTermQuery(current.get(0).term, current.get(0).boost), operator);
    } else {
      q.add(newSynonymQuery(current.toArray(new TermAndBoost[0])), operator);
    }
  }

  /** 
   * Creates complex boolean query from the cached tokenstream contents 
   */
  protected Query analyzeMultiBoolean(String field, TokenStream stream, BooleanClause.Occur operator) throws IOException {
    BooleanQuery.Builder q = newBooleanQuery();
    List<TermAndBoost> currentQuery = new ArrayList<>();
    
    TermToBytesRefAttribute termAtt = stream.getAttribute(TermToBytesRefAttribute.class);
    PositionIncrementAttribute posIncrAtt = stream.getAttribute(PositionIncrementAttribute.class);
    BoostAttribute boostAtt = stream.addAttribute(BoostAttribute.class);

    stream.reset();
    while (stream.incrementToken()) {
      if (posIncrAtt.getPositionIncrement() != 0) {
        add(q, currentQuery, operator);
        currentQuery.clear();
      }
      currentQuery.add(new TermAndBoost(new Term(field, termAtt.getBytesRef()), boostAtt.getBoost()));
    }
    add(q, currentQuery, operator);
    
    return q.build();
  }
  
  /** 
   * Creates simple phrase query from the cached tokenstream contents 
   */
  protected Query analyzePhrase(String field, TokenStream stream, int slop) throws IOException {
    PhraseQuery.Builder builder = new PhraseQuery.Builder();
    builder.setSlop(slop);
    
    TermToBytesRefAttribute termAtt = stream.getAttribute(TermToBytesRefAttribute.class);
    BoostAttribute boostAtt = stream.addAttribute(BoostAttribute.class);
    PositionIncrementAttribute posIncrAtt = stream.getAttribute(PositionIncrementAttribute.class);
    int position = -1;
    float phraseBoost = DEFAULT_BOOST;
    stream.reset();
    while (stream.incrementToken()) {
      if (enablePositionIncrements) {
        position += posIncrAtt.getPositionIncrement();
      } else {
        position += 1;
      }
      builder.add(new Term(field, termAtt.getBytesRef()), position);
      phraseBoost *= boostAtt.getBoost();
    }
    PhraseQuery query = builder.build();
    if (phraseBoost == DEFAULT_BOOST) {
      return query;
    }
    return new BoostQuery(query, phraseBoost);
  }
  
  /** 
   * Creates complex phrase query from the cached tokenstream contents 
   */
  protected Query analyzeMultiPhrase(String field, TokenStream stream, int slop) throws IOException {
    MultiPhraseQuery.Builder mpqb = newMultiPhraseQueryBuilder();
    mpqb.setSlop(slop);
    
    TermToBytesRefAttribute termAtt = stream.getAttribute(TermToBytesRefAttribute.class);

    PositionIncrementAttribute posIncrAtt = stream.getAttribute(PositionIncrementAttribute.class);
    int position = -1;  
    
    List<Term> multiTerms = new ArrayList<>();
    stream.reset();
    while (stream.incrementToken()) {
      int positionIncrement = posIncrAtt.getPositionIncrement();
      
      if (positionIncrement > 0 && multiTerms.size() > 0) {
        if (enablePositionIncrements) {
          mpqb.add(multiTerms.toArray(new Term[0]), position);
        } else {
          mpqb.add(multiTerms.toArray(new Term[0]));
        }
        multiTerms.clear();
      }
      position += positionIncrement;
      multiTerms.add(new Term(field, termAtt.getBytesRef()));
    }
    
    if (enablePositionIncrements) {
      mpqb.add(multiTerms.toArray(new Term[0]), position);
    } else {
      mpqb.add(multiTerms.toArray(new Term[0]));
    }
    return mpqb.build();
  }

  /**
   * Creates a boolean query from a graph token stream. The articulation points of the graph are visited in order and the queries
   * created at each point are merged in the returned boolean query.
   */
  protected Query analyzeGraphBoolean(String field, TokenStream source, BooleanClause.Occur operator) throws IOException {
    source.reset();
    GraphTokenStreamFiniteStrings graph = new GraphTokenStreamFiniteStrings(source);
    BooleanQuery.Builder builder = new BooleanQuery.Builder();
    int[] articulationPoints = graph.articulationPoints();
    int lastState = 0;
    for (int i = 0; i <= articulationPoints.length; i++) {
      int start = lastState;
      int end = -1;
      if (i < articulationPoints.length) {
        end = articulationPoints[i];
      }
      lastState = end;
      final Query positionalQuery;
      if (graph.hasSidePath(start)) {
        final Iterator<TokenStream> sidePathsIterator = graph.getFiniteStrings(start, end);
        Iterator<Query> queries = new Iterator<Query>() {
          @Override
          public boolean hasNext() {
            return sidePathsIterator.hasNext();
          }

          @Override
          public Query next() {
            TokenStream sidePath = sidePathsIterator.next();
            return createFieldQuery(sidePath, BooleanClause.Occur.MUST, field, getAutoGenerateMultiTermSynonymsPhraseQuery(), 0);
          }
        };
        positionalQuery = newGraphSynonymQuery(queries);
      } else {
        List<AttributeSource> attributes = graph.getTerms(start);
        TermAndBoost[] terms = attributes.stream()
                .map(s -> {
                  TermToBytesRefAttribute t = s.addAttribute(TermToBytesRefAttribute.class);
                  BoostAttribute b = s.addAttribute(BoostAttribute.class);
                  return new TermAndBoost(new Term(field, t.getBytesRef()), b.getBoost());
                })
                .toArray(TermAndBoost[]::new);
        assert terms.length > 0;
        if (terms.length == 1) {
          positionalQuery = newTermQuery(terms[0].term, terms[0].boost);
        } else {
          positionalQuery = newSynonymQuery(terms);
        }
      }
      if (positionalQuery != null) {
        builder.add(positionalQuery, operator);
      }
    }
    return builder.build();
  }

  /**
   * Creates graph phrase query from the tokenstream contents
   */
  protected Query analyzeGraphPhrase(TokenStream source, String field, int phraseSlop)
      throws IOException {
    source.reset();
    GraphTokenStreamFiniteStrings graph = new GraphTokenStreamFiniteStrings(source);
<<<<<<< HEAD
    if (!useSpansForGraphQueries && phraseSlop > 0) {
      /**
       * Creates a boolean query from the graph token stream by extracting all the finite strings from the graph
       * and using them to create phrase queries with the appropriate slop.
       */
      BooleanQuery.Builder builder = new BooleanQuery.Builder();
      Iterator<TokenStream> it = graph.getFiniteStrings();
      while (it.hasNext()) {
        Query query = createFieldQuery(it.next(), BooleanClause.Occur.MUST, field, true, phraseSlop);
        if (query != null) {
          builder.add(query, BooleanClause.Occur.SHOULD);
        }
      }
      return builder.build();
    }
=======
>>>>>>> 4787042f

    // Creates a boolean query from the graph token stream by extracting all the
    // finite strings from the graph and using them to create phrase queries with
    // the appropriate slop.
    BooleanQuery.Builder builder = new BooleanQuery.Builder();
    Iterator<TokenStream> it = graph.getFiniteStrings();
    while (it.hasNext()) {
      Query query = createFieldQuery(it.next(), BooleanClause.Occur.MUST, field, true, phraseSlop);
      if (query != null) {
        builder.add(query, BooleanClause.Occur.SHOULD);
      }
    }
    return builder.build();

  }

  /**
   * Builds a new BooleanQuery instance.
   * <p>
   * This is intended for subclasses that wish to customize the generated queries.
   * @return new BooleanQuery instance
   */
  protected BooleanQuery.Builder newBooleanQuery() {
    return new BooleanQuery.Builder();
  }
  
  /**
   * Builds a new SynonymQuery instance.
   * <p>
   * This is intended for subclasses that wish to customize the generated queries.
   * @return new Query instance
   */
  protected Query newSynonymQuery(TermAndBoost[] terms) {
    SynonymQuery.Builder builder = new SynonymQuery.Builder(terms[0].term.field());
    for (TermAndBoost t : terms) {
      builder.addTerm(t.term, t.boost);
    }
    return builder.build();
  }

  /**
   * Builds a new GraphQuery for multi-terms synonyms.
   * <p>
   * This is intended for subclasses that wish to customize the generated queries.
   * @return new Query instance
   */
  protected Query newGraphSynonymQuery(Iterator<Query> queries) {
    BooleanQuery.Builder builder = new BooleanQuery.Builder();
    while (queries.hasNext()) {
      builder.add(queries.next(), BooleanClause.Occur.SHOULD);
    }
    BooleanQuery bq = builder.build();
    if (bq.clauses().size() == 1) {
      return bq.clauses().get(0).getQuery();
    }
    return bq;
  }
  
  /**
   * Builds a new TermQuery instance.
   * <p>
   * This is intended for subclasses that wish to customize the generated queries.
   * @param term term
   * @return new TermQuery instance
   */
  protected Query newTermQuery(Term term, float boost) {
    Query q = new TermQuery(term);
    if (boost == DEFAULT_BOOST) {
      return q;
    }
    return new BoostQuery(q, boost);
  }
  
  
  /**
   * Builds a new MultiPhraseQuery instance.
   * <p>
   * This is intended for subclasses that wish to customize the generated queries.
   * @return new MultiPhraseQuery instance
   */
  protected MultiPhraseQuery.Builder newMultiPhraseQueryBuilder() {
    return new MultiPhraseQuery.Builder();
  }
}<|MERGE_RESOLUTION|>--- conflicted
+++ resolved
@@ -572,7 +572,6 @@
       throws IOException {
     source.reset();
     GraphTokenStreamFiniteStrings graph = new GraphTokenStreamFiniteStrings(source);
-<<<<<<< HEAD
     if (!useSpansForGraphQueries && phraseSlop > 0) {
       /**
        * Creates a boolean query from the graph token stream by extracting all the finite strings from the graph
@@ -588,8 +587,6 @@
       }
       return builder.build();
     }
-=======
->>>>>>> 4787042f
 
     // Creates a boolean query from the graph token stream by extracting all the
     // finite strings from the graph and using them to create phrase queries with
