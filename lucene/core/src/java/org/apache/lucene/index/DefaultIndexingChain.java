--- conflicted
+++ resolved
@@ -468,12 +468,8 @@
       if (docWriter.hasHitAbortingException() == false) {
         // Finish each indexed field name seen in the document:
         for (int i=0;i<fieldCount;i++) {
-<<<<<<< HEAD
           fields[i].termsHashPerField.flush();
-          fields[i].finish();
-=======
-          fields[i].finish(docID);
->>>>>>> 4787042f
+          fields[i].finish(docID);//nocommit: can we use this now to obviate .flush() above?
         }
         finishStoredFields();
       }
