--- conflicted
+++ resolved
@@ -23,14 +23,11 @@
 import java.io.IOException;
 import org.apache.lucene.analysis.tokenattributes.PayloadAttribute;
 
-<<<<<<< HEAD
 import org.apache.lucene.analysis.tokenattributes.TermFrequencyAttribute;
 import org.apache.lucene.analysis.tokenattributes.TermToBytesRefAttribute;
 import static org.apache.lucene.search.spans.TermSpans.ENCODE_LOOKAHEAD;
 import static org.apache.lucene.search.spans.TermSpans.MAGIC_NUMBER;
 import static org.apache.lucene.search.spans.TermSpans.MAGIC_STABLE_LENGTH;
-=======
->>>>>>> 4787042f
 import org.apache.lucene.util.ByteBlockPool;
 import org.apache.lucene.util.BytesRef;
 import org.apache.lucene.util.BytesRefHash.BytesStartArray;
@@ -87,11 +84,8 @@
 
   void reset() {
     bytesHash.clear(false);
-<<<<<<< HEAD
     maxPosLen = 0;
-=======
     sortedTermIDs = null;
->>>>>>> 4787042f
     if (nextPerField != null) {
       nextPerField.reset();
     }
@@ -139,45 +133,46 @@
   // this API.
   private void add(int textStart, final int docID) throws IOException {
     int termID = bytesHash.addByPoolOffset(textStart);
-<<<<<<< HEAD
-    addInternal(termID);
-  }
-
-  private void addInternal(int termID) throws IOException {
-    if (termID >= 0) {// New posting
-      bytesHash.byteStart(termID);
+    addInternal(termID, docID);
+  }
+
+  private int addInternal(int termID, final int docID) throws IOException {
+    if (termID >= 0) {      // New posting
+      // First time we are seeing this token since we last
+      // flushed the hash.
       if (indexLookahead(fieldState.payloadAttribute)) {
         stateBuffer.put(termID, captureInvertFieldState.captureState(fieldState, true, null));
       } else {
-        initStreamSlices(termID);
-        newTerm(termID);
+        initStreamSlices(termID, docID);
+        newTerm(termID, docID);
       }
     } else if (indexLookahead == IndexLookahead.TRUE) {
       final CapturedFieldInvertState.State previousState = stateBuffer.get(termID = ~termID);
       if (previousState != null
           && previousState.firstInSegment) {
-        initStreamSlices(termID);
+        initStreamSlices(termID, docID);
         CapturedFieldInvertState.State newState = captureInvertFieldState.captureState(fieldState, false, previousState);
         stateBuffer.put(termID, newState);
         previousState.restoreState(fieldState, newState.position, false);
-        newTerm(termID);
+        newTerm(termID, docID);
         newState.restoreState(fieldState);
 
       } else {
         CapturedFieldInvertState.State newState = captureInvertFieldState.captureState(fieldState, false, previousState);
         stateBuffer.put(termID, newState);
         if (previousState != null) {
-          updateStreamSlices(termID);
+          positionStreamSlice(termID);
           previousState.restoreState(fieldState, newState.position, false);
-          addTerm(termID);
+          addTerm(termID, docID);
           newState.restoreState(fieldState);
         }
       }
     } else {
       termID = ~termID;
-      updateStreamSlices(termID);
-      addTerm(termID);
-    }
+      positionStreamSlice(termID);
+      addTerm(termID, docID);
+    }
+    return termID;
   }
 
   private final IntObjectHashMap<CapturedFieldInvertState.State> stateBuffer = new IntObjectScatterMap<>();
@@ -224,43 +219,7 @@
     }
   }
 
-  private void initStreamSlices(int termID) {
-    if (numPostingInt + intPool.intUpto > IntBlockPool.INT_BLOCK_SIZE) {
-      intPool.nextBuffer();
-    }
-
-    if (ByteBlockPool.BYTE_BLOCK_SIZE - bytePool.byteUpto < numPostingInt * ByteBlockPool.FIRST_LEVEL_SIZE) {
-      bytePool.nextBuffer();
-    }
-
-    intUptos = intPool.buffer;
-    intUptoStart = intPool.intUpto;
-    intPool.intUpto += streamCount;
-
-    postingsArray.intStarts[termID] = intUptoStart + intPool.intOffset;
-
-    for (int i = 0; i < streamCount; i++) {
-      final int upto = bytePool.newSlice(ByteBlockPool.FIRST_LEVEL_SIZE);
-      intUptos[intUptoStart + i] = upto + bytePool.byteOffset;
-    }
-    postingsArray.byteStarts[termID] = intUptos[intUptoStart];
-  }
-
-  private void updateStreamSlices(int termID) {
-    int intStart = postingsArray.intStarts[termID];
-    intUptos = intPool.buffers[intStart >> IntBlockPool.INT_BLOCK_SHIFT];
-    intUptoStart = intStart & IntBlockPool.INT_BLOCK_MASK;
-=======
-    if (termID >= 0) {      // New posting
-      // First time we are seeing this token since we last
-      // flushed the hash.
-      initStreamSlices(termID, docID);
-    } else {
-      positionStreamSlice(termID, docID);
-    }
-  }
-
-  private void initStreamSlices(int termID, int docID) throws IOException {
+  private void initStreamSlices(int termID) throws IOException {
     // Init stream slices
     // TODO: figure out why this is 2*streamCount here. streamCount should be enough?
     if ((2*streamCount) + intPool.intUpto > IntBlockPool.INT_BLOCK_SIZE) {
@@ -286,14 +245,12 @@
       termStreamAddressBuffer[streamAddressOffset + i] = upto + bytePool.byteOffset;
     }
     postingsArray.byteStarts[termID] = termStreamAddressBuffer[streamAddressOffset];
-    newTerm(termID, docID);
   }
 
   private boolean assertDocId(int docId) {
     assert docId >= lastDocID : "docID must be >= " + lastDocID + " but was: " + docId;
     lastDocID = docId;
     return true;
->>>>>>> 4787042f
   }
 
   /** Called once per inverted token.  This is the primary
@@ -306,31 +263,18 @@
     // Get the text & hash of this term.
     int termID = bytesHash.add(termBytes);
     //System.out.println("add term=" + termBytesRef.utf8ToString() + " doc=" + docState.docID + " termID=" + termID);
-<<<<<<< HEAD
-
-    addInternal(termID);
-
-    if (doNextCall) {
-      nextPerField.add(postingsArray.textStarts[termID < 0 ? ~termID : termID]);
-=======
-    if (termID >= 0) { // New posting
-      // Init stream slices
-      initStreamSlices(termID, docID);
-    } else {
-      termID = positionStreamSlice(termID, docID);
-    }
+
+    termID = addInternal(termID);
+
     if (doNextCall) {
       nextPerField.add(postingsArray.textStarts[termID], docID);
->>>>>>> 4787042f
-    }
-  }
-
-  private int positionStreamSlice(int termID, final int docID) throws IOException {
-    termID = (-termID) - 1;
+    }
+  }
+
+  private int positionStreamSlice(int termID) throws IOException {
     int intStart = postingsArray.addressOffset[termID];
     termStreamAddressBuffer = intPool.buffers[intStart >> IntBlockPool.INT_BLOCK_SHIFT];
     streamAddressOffset = intStart & IntBlockPool.INT_BLOCK_MASK;
-    addTerm(termID, docID);
     return termID;
   }
 
@@ -470,9 +414,9 @@
       if (previousState.firstInSegment) {
         initStreamSlices(termID);
         previousState.restoreState(fieldState, Integer.MAX_VALUE, true);
-        newTerm(termID);
+        newTerm(termID, docID);
       } else {
-        updateStreamSlices(termID);
+        positionStreamSlice(termID);
         previousState.restoreState(fieldState, Integer.MAX_VALUE, true);
         addTerm(termID);
       }
