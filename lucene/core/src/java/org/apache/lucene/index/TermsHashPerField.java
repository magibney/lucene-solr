/*
 * Licensed to the Apache Software Foundation (ASF) under one or more
 * contributor license agreements.  See the NOTICE file distributed with
 * this work for additional information regarding copyright ownership.
 * The ASF licenses this file to You under the Apache License, Version 2.0
 * (the "License"); you may not use this file except in compliance with
 * the License.  You may obtain a copy of the License at
 *
 *     http://www.apache.org/licenses/LICENSE-2.0
 *
 * Unless required by applicable law or agreed to in writing, software
 * distributed under the License is distributed on an "AS IS" BASIS,
 * WITHOUT WARRANTIES OR CONDITIONS OF ANY KIND, either express or implied.
 * See the License for the specific language governing permissions and
 * limitations under the License.
 */
package org.apache.lucene.index;


import com.carrotsearch.hppc.IntObjectHashMap;
import com.carrotsearch.hppc.IntObjectScatterMap;
import com.carrotsearch.hppc.cursors.IntObjectCursor;
import java.io.IOException;
import org.apache.lucene.analysis.tokenattributes.PayloadAttribute;

<<<<<<< HEAD
import org.apache.lucene.analysis.tokenattributes.TermFrequencyAttribute;
import org.apache.lucene.analysis.tokenattributes.TermToBytesRefAttribute;
import static org.apache.lucene.search.spans.TermSpans.ENCODE_LOOKAHEAD;
import static org.apache.lucene.search.spans.TermSpans.MAGIC_NUMBER;
import static org.apache.lucene.search.spans.TermSpans.MAGIC_STABLE_LENGTH;
=======
>>>>>>> 25f36c0c
import org.apache.lucene.util.ByteBlockPool;
import org.apache.lucene.util.BytesRef;
import org.apache.lucene.util.BytesRefHash.BytesStartArray;
import org.apache.lucene.util.BytesRefHash;
import org.apache.lucene.util.Counter;
import org.apache.lucene.util.IntBlockPool;

/**
 * This class stores streams of information per term without knowing
 * the size of the stream ahead of time. Each stream typically encodes one level
 * of information like term frequency per document or term proximity. Internally
 * this class allocates a linked list of slices that can be read by a {@link ByteSliceReader}
 * for each term. Terms are first deduplicated in a {@link BytesRefHash} once this is done
 * internal data-structures point to the current offset of each stream that can be written to.
 */
abstract class TermsHashPerField implements Comparable<TermsHashPerField> {

  private static final int HASH_INIT_SIZE = 4;

  private final TermsHashPerField nextPerField;
  private final IntBlockPool intPool;
  final ByteBlockPool bytePool;
  // for each term we store an integer per stream that points into the bytePool above
  // the address is updated once data is written to the stream to point to the next free offset
  // in the terms stream. The start address for the stream is stored in postingsArray.byteStarts[termId]
  // This is initialized in the #addTerm method, either to a brand new per term stream if the term is new or
  // to the addresses where the term stream was written to when we saw it the last time.
  private int[] termStreamAddressBuffer;
  private int streamAddressOffset;
  private final int streamCount;
  private final String fieldName;
  final IndexOptions indexOptions;
  /* This stores the actual term bytes for postings and offsets into the parent hash in the case that this
  * TermsHashPerField is hashing term vectors.*/
  private final BytesRefHash bytesHash;

  ParallelPostingsArray postingsArray;
  private int lastDocID; // only with assert

  /** streamCount: how many streams this field stores per term.
   * E.g. doc(+freq) is 1 stream, prox+offset is a second. */
  TermsHashPerField(int streamCount, IntBlockPool intPool, ByteBlockPool bytePool, ByteBlockPool termBytePool,
                    Counter bytesUsed, TermsHashPerField nextPerField, String fieldName, IndexOptions indexOptions) {
    this.intPool = intPool;
    this.bytePool = bytePool;
    this.streamCount = streamCount;
    this.fieldName = fieldName;
    this.nextPerField = nextPerField;
    assert indexOptions != IndexOptions.NONE;
    this.indexOptions = indexOptions;
    PostingsBytesStartArray byteStarts = new PostingsBytesStartArray(this, bytesUsed);
    bytesHash = new BytesRefHash(termBytePool, HASH_INIT_SIZE, byteStarts);
  }

  void reset() {
    bytesHash.clear(false);
<<<<<<< HEAD
    maxPosLen = 0;
=======
    sortedTermIDs = null;
>>>>>>> 25f36c0c
    if (nextPerField != null) {
      nextPerField.reset();
    }
  }

  final void initReader(ByteSliceReader reader, int termID, int stream) {
    assert stream < streamCount;
    int streamStartOffset = postingsArray.addressOffset[termID];
    final int[] streamAddressBuffer = intPool.buffers[streamStartOffset >> IntBlockPool.INT_BLOCK_SHIFT];
    final int offsetInAddressBuffer = streamStartOffset & IntBlockPool.INT_BLOCK_MASK;
    reader.init(bytePool,
                postingsArray.byteStarts[termID]+stream*ByteBlockPool.FIRST_LEVEL_SIZE,
                streamAddressBuffer[offsetInAddressBuffer+stream]);
  }

  private int[] sortedTermIDs;

  /** Collapse the hash table and sort in-place; also sets
   * this.sortedTermIDs to the results
   * This method must not be called twice unless {@link #reset()}
   * or {@link #reinitHash()} was called. */
  final void sortTerms() {
    assert sortedTermIDs == null;
    sortedTermIDs = bytesHash.sort();
  }

  /**
   * Returns the sorted term IDs. {@link #sortTerms()} must be called before
   */
  final int[] getSortedTermIDs() {
    assert sortedTermIDs != null;
    return sortedTermIDs;
  }

  final void reinitHash() {
    sortedTermIDs = null;
    bytesHash.reinit();
  }

  private boolean doNextCall;

  // Secondary entry point (for 2nd & subsequent TermsHash),
  // because token text has already been "interned" into
  // textStart, so we hash by textStart.  term vectors use
  // this API.
  private void add(int textStart, final int docID) throws IOException {
    int termID = bytesHash.addByPoolOffset(textStart);
<<<<<<< HEAD
    addInternal(termID);
  }

  private void addInternal(int termID) throws IOException {
    if (termID >= 0) {// New posting
      bytesHash.byteStart(termID);
      if (indexLookahead(fieldState.payloadAttribute)) {
        stateBuffer.put(termID, captureInvertFieldState.captureState(fieldState, true, null));
      } else {
        initStreamSlices(termID);
        newTerm(termID);
      }
    } else if (indexLookahead == IndexLookahead.TRUE) {
      final CapturedFieldInvertState.State previousState = stateBuffer.get(termID = ~termID);
      if (previousState != null
          && previousState.firstInSegment) {
        initStreamSlices(termID);
        CapturedFieldInvertState.State newState = captureInvertFieldState.captureState(fieldState, false, previousState);
        stateBuffer.put(termID, newState);
        previousState.restoreState(fieldState, newState.position, false);
        newTerm(termID);
        newState.restoreState(fieldState);

      } else {
        CapturedFieldInvertState.State newState = captureInvertFieldState.captureState(fieldState, false, previousState);
        stateBuffer.put(termID, newState);
        if (previousState != null) {
          updateStreamSlices(termID);
          previousState.restoreState(fieldState, newState.position, false);
          addTerm(termID);
          newState.restoreState(fieldState);
        }
      }
    } else {
      termID = ~termID;
      updateStreamSlices(termID);
      addTerm(termID);
    }
  }

  private final IntObjectHashMap<CapturedFieldInvertState.State> stateBuffer = new IntObjectScatterMap<>();
  private final CapturedFieldInvertState captureInvertFieldState = new CapturedFieldInvertState();
  private int maxPosLen = 0;

  protected static enum IndexLookahead { UNINITIALZED, TRUE, FALSE };
  protected IndexLookahead indexLookahead = IndexLookahead.UNINITIALZED;

  protected boolean indexLookahead(PayloadAttribute payloadAtt) {
    switch (indexLookahead) {
      case TRUE:
        return true;
      case FALSE:
        return false;
      default:
        if (payloadAtt == null) {
          indexLookahead = IndexLookahead.FALSE;
          return false;
        } else {
          BytesRef payload = payloadAtt.getPayload();
          if (payload == null || payload.length - payload.offset < MAGIC_NUMBER.length) {
            indexLookahead = IndexLookahead.FALSE;
            return false;
          } else {
            final byte[] payloadBytes = payload.bytes;
            int compareIdx = payload.offset;
            for (int i = 0; i < MAGIC_STABLE_LENGTH; i++) {
              if (MAGIC_NUMBER[i] != payloadBytes[compareIdx++]) {
                indexLookahead = IndexLookahead.FALSE;
                return false;
              }
            }
            switch (payloadBytes[MAGIC_STABLE_LENGTH]) {
              case ENCODE_LOOKAHEAD:
                indexLookahead = IndexLookahead.TRUE;
                return true;
              default:
                indexLookahead = IndexLookahead.FALSE;
                return false;
            }
          }
        }
    }
  }

  private void initStreamSlices(int termID) {
    if (numPostingInt + intPool.intUpto > IntBlockPool.INT_BLOCK_SIZE) {
      intPool.nextBuffer();
    }

    if (ByteBlockPool.BYTE_BLOCK_SIZE - bytePool.byteUpto < numPostingInt * ByteBlockPool.FIRST_LEVEL_SIZE) {
      bytePool.nextBuffer();
    }

    intUptos = intPool.buffer;
    intUptoStart = intPool.intUpto;
    intPool.intUpto += streamCount;

    postingsArray.intStarts[termID] = intUptoStart + intPool.intOffset;

    for (int i = 0; i < streamCount; i++) {
      final int upto = bytePool.newSlice(ByteBlockPool.FIRST_LEVEL_SIZE);
      intUptos[intUptoStart + i] = upto + bytePool.byteOffset;
    }
    postingsArray.byteStarts[termID] = intUptos[intUptoStart];
  }

  private void updateStreamSlices(int termID) {
    int intStart = postingsArray.intStarts[termID];
    intUptos = intPool.buffers[intStart >> IntBlockPool.INT_BLOCK_SHIFT];
    intUptoStart = intStart & IntBlockPool.INT_BLOCK_MASK;
=======
    if (termID >= 0) {      // New posting
      // First time we are seeing this token since we last
      // flushed the hash.
      initStreamSlices(termID, docID);
    } else {
      positionStreamSlice(termID, docID);
    }
  }

  private void initStreamSlices(int termID, int docID) throws IOException {
    // Init stream slices
    // TODO: figure out why this is 2*streamCount here. streamCount should be enough?
    if ((2*streamCount) + intPool.intUpto > IntBlockPool.INT_BLOCK_SIZE) {
      // can we fit all the streams in the current buffer?
      intPool.nextBuffer();
    }

    if (ByteBlockPool.BYTE_BLOCK_SIZE - bytePool.byteUpto < (2*streamCount) * ByteBlockPool.FIRST_LEVEL_SIZE) {
      // can we fit at least one byte per stream in the current buffer, if not allocate a new one
      bytePool.nextBuffer();
    }

    termStreamAddressBuffer = intPool.buffer;
    streamAddressOffset = intPool.intUpto;
    intPool.intUpto += streamCount; // advance the pool to reserve the N streams for this term

    postingsArray.addressOffset[termID] = streamAddressOffset + intPool.intOffset;

    for (int i = 0; i < streamCount; i++) {
      // initialize each stream with a slice we start with ByteBlockPool.FIRST_LEVEL_SIZE)
      // and grow as we need more space. see ByteBlockPool.LEVEL_SIZE_ARRAY
      final int upto = bytePool.newSlice(ByteBlockPool.FIRST_LEVEL_SIZE);
      termStreamAddressBuffer[streamAddressOffset + i] = upto + bytePool.byteOffset;
    }
    postingsArray.byteStarts[termID] = termStreamAddressBuffer[streamAddressOffset];
    newTerm(termID, docID);
  }

  private boolean assertDocId(int docId) {
    assert docId >= lastDocID : "docID must be >= " + lastDocID + " but was: " + docId;
    lastDocID = docId;
    return true;
>>>>>>> 25f36c0c
  }

  /** Called once per inverted token.  This is the primary
   *  entry point (for first TermsHash); postings use this
   *  API. */
  void add(BytesRef termBytes, final int docID) throws IOException {
    assert assertDocId(docID);
    // We are first in the chain so we must "intern" the
    // term text into textStart address
    // Get the text & hash of this term.
    int termID = bytesHash.add(termBytes);
    //System.out.println("add term=" + termBytesRef.utf8ToString() + " doc=" + docState.docID + " termID=" + termID);
<<<<<<< HEAD

    addInternal(termID);

    if (doNextCall) {
      nextPerField.add(postingsArray.textStarts[termID < 0 ? ~termID : termID]);
=======
    if (termID >= 0) { // New posting
      // Init stream slices
      initStreamSlices(termID, docID);
    } else {
      termID = positionStreamSlice(termID, docID);
    }
    if (doNextCall) {
      nextPerField.add(postingsArray.textStarts[termID], docID);
>>>>>>> 25f36c0c
    }
  }

  private int positionStreamSlice(int termID, final int docID) throws IOException {
    termID = (-termID) - 1;
    int intStart = postingsArray.addressOffset[termID];
    termStreamAddressBuffer = intPool.buffers[intStart >> IntBlockPool.INT_BLOCK_SHIFT];
    streamAddressOffset = intStart & IntBlockPool.INT_BLOCK_MASK;
    addTerm(termID, docID);
    return termID;
  }

  final void writeByte(int stream, byte b) {
    int streamAddress = streamAddressOffset + stream;
    int upto = termStreamAddressBuffer[streamAddress];
    byte[] bytes = bytePool.buffers[upto >> ByteBlockPool.BYTE_BLOCK_SHIFT];
    assert bytes != null;
    int offset = upto & ByteBlockPool.BYTE_BLOCK_MASK;
    if (bytes[offset] != 0) {
      // End of slice; allocate a new one
      offset = bytePool.allocSlice(bytes, offset);
      bytes = bytePool.buffer;
      termStreamAddressBuffer[streamAddress] = offset + bytePool.byteOffset;
    }
    bytes[offset] = b;
    (termStreamAddressBuffer[streamAddress])++;
  }

  final void writeBytes(int stream, byte[] b, int offset, int len) {
    // TODO: optimize
    final int end = offset + len;
    for(int i=offset;i<end;i++)
      writeByte(stream, b[i]);
  }

  final void writeVInt(int stream, int i) {
    assert stream < streamCount;
    while ((i & ~0x7F) != 0) {
      writeByte(stream, (byte)((i & 0x7f) | 0x80));
      i >>>= 7;
    }
    writeByte(stream, (byte) i);
  }

  final TermsHashPerField getNextPerField() {
    return nextPerField;
  }

  final String getFieldName() {
    return fieldName;
  }

  private static final class PostingsBytesStartArray extends BytesStartArray {

    private final TermsHashPerField perField;
    private final Counter bytesUsed;

    private PostingsBytesStartArray(
        TermsHashPerField perField, Counter bytesUsed) {
      this.perField = perField;
      this.bytesUsed = bytesUsed;
    }

    @Override
    public int[] init() {
      if (perField.postingsArray == null) {
        perField.postingsArray = perField.createPostingsArray(2);
        perField.newPostingsArray();
        bytesUsed.addAndGet(perField.postingsArray.size * perField.postingsArray.bytesPerPosting());
      }
      return perField.postingsArray.textStarts;
    }

    @Override
    public int[] grow() {
      ParallelPostingsArray postingsArray = perField.postingsArray;
      final int oldSize = perField.postingsArray.size;
      postingsArray = perField.postingsArray = postingsArray.grow();
      perField.newPostingsArray();
      bytesUsed.addAndGet((postingsArray.bytesPerPosting() * (postingsArray.size - oldSize)));
      return postingsArray.textStarts;
    }

    @Override
    public int[] clear() {
      if (perField.postingsArray != null) {
        bytesUsed.addAndGet(-(perField.postingsArray.size * perField.postingsArray.bytesPerPosting()));
        perField.postingsArray = null;
        perField.newPostingsArray();
      }
      return null;
    }

    @Override
    public Counter bytesUsed() {
      return bytesUsed;
    }
  }

  @Override
  public final int compareTo(TermsHashPerField other) {
    return fieldName.compareTo(other.fieldName);
  }

  protected final int OVERHEAD_TO_ENSURE_STABLE_ADDRESS = 3;

  void allocateMaxPositionLengthPlaceholder(int stream) {
    // we know we can atomically write 4 bytes and get a valid candidate position.
    byte testByte = 0;
    for (int i = 0; i < Integer.BYTES; i++) {
      writeByte(stream, ++testByte);
    }
    int candidateUpto = intUptos[intUptoStart + stream];
    final BytesRef firstSlice = fieldState.firstMaxPositionLengthSlice;
    firstSlice.bytes = bytePool.buffers[candidateUpto >> ByteBlockPool.BYTE_BLOCK_SHIFT];
    firstSlice.offset = (candidateUpto & ByteBlockPool.BYTE_BLOCK_MASK) - Integer.BYTES;

    // now we have to write 3 more bytes to in case the bytepool shifts the space we already allocated
    for (int i = 1; i <= OVERHEAD_TO_ENSURE_STABLE_ADDRESS; i++) {
      writeByte(stream, (byte)0);
      final int probeUpto = intUptos[intUptoStart + stream];
      if (probeUpto > candidateUpto + i) {
        // spread across 2 slices
        final BytesRef secondSlice = fieldState.secondMaxPositionLengthSlice;
        secondSlice.bytes = bytePool.buffers[probeUpto >> ByteBlockPool.BYTE_BLOCK_SHIFT];
        secondSlice.offset = (probeUpto & ByteBlockPool.BYTE_BLOCK_MASK) - Integer.BYTES;
        secondSlice.length = Integer.BYTES - i;
        firstSlice.length = i;
        intUptos[intUptoStart + stream] -= i;
        return;
      }
    }
    intUptos[intUptoStart + stream] -= OVERHEAD_TO_ENSURE_STABLE_ADDRESS;
    // stable all in one slice
    firstSlice.length = Integer.BYTES;
  }

  void flush() throws IOException {
    if (indexLookahead == IndexLookahead.FALSE) {
      return;
    }
    // flush buffer
    for (IntObjectCursor<CapturedFieldInvertState.State> entry : stateBuffer) {
      final int termID = entry.key;
      final CapturedFieldInvertState.State previousState = entry.value;
      if (previousState.firstInSegment) {
        initStreamSlices(termID);
        previousState.restoreState(fieldState, Integer.MAX_VALUE, true);
        newTerm(termID);
      } else {
        updateStreamSlices(termID);
        previousState.restoreState(fieldState, Integer.MAX_VALUE, true);
        addTerm(termID);
      }
    }
    // reset
    captureInvertFieldState.resetPool();
    stateBuffer.clear();
    maxPosLen = 0;
    if (doNextCall) {
      nextPerField.flush();
    }
  }

  /** Finish adding all instances of this field to the
   *  current document. */
  void finish() throws IOException {
    if (nextPerField != null) {
      nextPerField.finish();
    }
  }

  final int getNumTerms() {
    return bytesHash.size();
  }

  /** Start adding a new field instance; first is true if
   *  this is the first time this field name was seen in the
   *  document. */
  boolean start(IndexableField field, boolean first) {
    if (nextPerField != null) {
      doNextCall = nextPerField.start(field, first);
    }
    return true;
  }

  /** Called when a term is seen for the first time. */
  abstract void newTerm(int termID, final int docID) throws IOException;

  /** Called when a previously seen term is seen again. */
  abstract void addTerm(int termID, final int docID) throws IOException;

  /** Called when the postings array is initialized or
   *  resized. */
  abstract void newPostingsArray();

  /** Creates a new postings array of the specified size. */
  abstract ParallelPostingsArray createPostingsArray(int size);
}<|MERGE_RESOLUTION|>--- conflicted
+++ resolved
@@ -23,14 +23,11 @@
 import java.io.IOException;
 import org.apache.lucene.analysis.tokenattributes.PayloadAttribute;
 
-<<<<<<< HEAD
 import org.apache.lucene.analysis.tokenattributes.TermFrequencyAttribute;
 import org.apache.lucene.analysis.tokenattributes.TermToBytesRefAttribute;
 import static org.apache.lucene.search.spans.TermSpans.ENCODE_LOOKAHEAD;
 import static org.apache.lucene.search.spans.TermSpans.MAGIC_NUMBER;
 import static org.apache.lucene.search.spans.TermSpans.MAGIC_STABLE_LENGTH;
-=======
->>>>>>> 25f36c0c
 import org.apache.lucene.util.ByteBlockPool;
 import org.apache.lucene.util.BytesRef;
 import org.apache.lucene.util.BytesRefHash.BytesStartArray;
@@ -49,6 +46,9 @@
 abstract class TermsHashPerField implements Comparable<TermsHashPerField> {
 
   private static final int HASH_INIT_SIZE = 4;
+
+  // the following is only needed for IndexLookahead; there is certainly a better way to do this
+  private final FieldInvertState fieldState;
 
   private final TermsHashPerField nextPerField;
   private final IntBlockPool intPool;
@@ -72,7 +72,7 @@
 
   /** streamCount: how many streams this field stores per term.
    * E.g. doc(+freq) is 1 stream, prox+offset is a second. */
-  TermsHashPerField(int streamCount, IntBlockPool intPool, ByteBlockPool bytePool, ByteBlockPool termBytePool,
+  TermsHashPerField(int streamCount, FieldInvertState fieldState, IntBlockPool intPool, ByteBlockPool bytePool, ByteBlockPool termBytePool,
                     Counter bytesUsed, TermsHashPerField nextPerField, String fieldName, IndexOptions indexOptions) {
     this.intPool = intPool;
     this.bytePool = bytePool;
@@ -83,15 +83,16 @@
     this.indexOptions = indexOptions;
     PostingsBytesStartArray byteStarts = new PostingsBytesStartArray(this, bytesUsed);
     bytesHash = new BytesRefHash(termBytePool, HASH_INIT_SIZE, byteStarts);
+    this.fieldState = fieldState;
+    if (fieldState == null) {
+      this.indexLookahead = IndexLookahead.FALSE;
+    }
   }
 
   void reset() {
     bytesHash.clear(false);
-<<<<<<< HEAD
     maxPosLen = 0;
-=======
     sortedTermIDs = null;
->>>>>>> 25f36c0c
     if (nextPerField != null) {
       nextPerField.reset();
     }
@@ -139,18 +140,18 @@
   // this API.
   private void add(int textStart, final int docID) throws IOException {
     int termID = bytesHash.addByPoolOffset(textStart);
-<<<<<<< HEAD
-    addInternal(termID);
-  }
-
-  private void addInternal(int termID) throws IOException {
-    if (termID >= 0) {// New posting
-      bytesHash.byteStart(termID);
-      if (indexLookahead(fieldState.payloadAttribute)) {
+    addInternal(termID, docID);
+  }
+
+  private int addInternal(int termID, final int docID) throws IOException {
+    if (termID >= 0) {      // New posting
+      // First time we are seeing this token since we last
+      // flushed the hash.
+      if (indexLookahead == IndexLookahead.TRUE || (indexLookahead != IndexLookahead.FALSE && indexLookahead(fieldState.payloadAttribute))) {
         stateBuffer.put(termID, captureInvertFieldState.captureState(fieldState, true, null));
       } else {
         initStreamSlices(termID);
-        newTerm(termID);
+        newTerm(termID, docID);
       }
     } else if (indexLookahead == IndexLookahead.TRUE) {
       final CapturedFieldInvertState.State previousState = stateBuffer.get(termID = ~termID);
@@ -160,24 +161,25 @@
         CapturedFieldInvertState.State newState = captureInvertFieldState.captureState(fieldState, false, previousState);
         stateBuffer.put(termID, newState);
         previousState.restoreState(fieldState, newState.position, false);
-        newTerm(termID);
+        newTerm(termID, docID);
         newState.restoreState(fieldState);
 
       } else {
         CapturedFieldInvertState.State newState = captureInvertFieldState.captureState(fieldState, false, previousState);
         stateBuffer.put(termID, newState);
         if (previousState != null) {
-          updateStreamSlices(termID);
+          positionStreamSlice(termID);
           previousState.restoreState(fieldState, newState.position, false);
-          addTerm(termID);
+          addTerm(termID, docID);
           newState.restoreState(fieldState);
         }
       }
     } else {
       termID = ~termID;
-      updateStreamSlices(termID);
-      addTerm(termID);
-    }
+      positionStreamSlice(termID);
+      addTerm(termID, docID);
+    }
+    return termID;
   }
 
   private final IntObjectHashMap<CapturedFieldInvertState.State> stateBuffer = new IntObjectScatterMap<>();
@@ -188,79 +190,36 @@
   protected IndexLookahead indexLookahead = IndexLookahead.UNINITIALZED;
 
   protected boolean indexLookahead(PayloadAttribute payloadAtt) {
-    switch (indexLookahead) {
-      case TRUE:
-        return true;
-      case FALSE:
+    if (payloadAtt == null) {
+      indexLookahead = IndexLookahead.FALSE;
+      return false;
+    } else {
+      BytesRef payload = payloadAtt.getPayload();
+      if (payload == null || payload.length - payload.offset < MAGIC_NUMBER.length) {
+        indexLookahead = IndexLookahead.FALSE;
         return false;
-      default:
-        if (payloadAtt == null) {
-          indexLookahead = IndexLookahead.FALSE;
-          return false;
-        } else {
-          BytesRef payload = payloadAtt.getPayload();
-          if (payload == null || payload.length - payload.offset < MAGIC_NUMBER.length) {
+      } else {
+        final byte[] payloadBytes = payload.bytes;
+        int compareIdx = payload.offset;
+        for (int i = 0; i < MAGIC_STABLE_LENGTH; i++) {
+          if (MAGIC_NUMBER[i] != payloadBytes[compareIdx++]) {
             indexLookahead = IndexLookahead.FALSE;
             return false;
-          } else {
-            final byte[] payloadBytes = payload.bytes;
-            int compareIdx = payload.offset;
-            for (int i = 0; i < MAGIC_STABLE_LENGTH; i++) {
-              if (MAGIC_NUMBER[i] != payloadBytes[compareIdx++]) {
-                indexLookahead = IndexLookahead.FALSE;
-                return false;
-              }
-            }
-            switch (payloadBytes[MAGIC_STABLE_LENGTH]) {
-              case ENCODE_LOOKAHEAD:
-                indexLookahead = IndexLookahead.TRUE;
-                return true;
-              default:
-                indexLookahead = IndexLookahead.FALSE;
-                return false;
-            }
           }
         }
-    }
-  }
-
-  private void initStreamSlices(int termID) {
-    if (numPostingInt + intPool.intUpto > IntBlockPool.INT_BLOCK_SIZE) {
-      intPool.nextBuffer();
-    }
-
-    if (ByteBlockPool.BYTE_BLOCK_SIZE - bytePool.byteUpto < numPostingInt * ByteBlockPool.FIRST_LEVEL_SIZE) {
-      bytePool.nextBuffer();
-    }
-
-    intUptos = intPool.buffer;
-    intUptoStart = intPool.intUpto;
-    intPool.intUpto += streamCount;
-
-    postingsArray.intStarts[termID] = intUptoStart + intPool.intOffset;
-
-    for (int i = 0; i < streamCount; i++) {
-      final int upto = bytePool.newSlice(ByteBlockPool.FIRST_LEVEL_SIZE);
-      intUptos[intUptoStart + i] = upto + bytePool.byteOffset;
-    }
-    postingsArray.byteStarts[termID] = intUptos[intUptoStart];
-  }
-
-  private void updateStreamSlices(int termID) {
-    int intStart = postingsArray.intStarts[termID];
-    intUptos = intPool.buffers[intStart >> IntBlockPool.INT_BLOCK_SHIFT];
-    intUptoStart = intStart & IntBlockPool.INT_BLOCK_MASK;
-=======
-    if (termID >= 0) {      // New posting
-      // First time we are seeing this token since we last
-      // flushed the hash.
-      initStreamSlices(termID, docID);
-    } else {
-      positionStreamSlice(termID, docID);
-    }
-  }
-
-  private void initStreamSlices(int termID, int docID) throws IOException {
+        switch (payloadBytes[MAGIC_STABLE_LENGTH]) {
+          case ENCODE_LOOKAHEAD:
+            indexLookahead = IndexLookahead.TRUE;
+            return true;
+          default:
+            indexLookahead = IndexLookahead.FALSE;
+            return false;
+        }
+      }
+    }
+  }
+
+  private void initStreamSlices(int termID) throws IOException {
     // Init stream slices
     // TODO: figure out why this is 2*streamCount here. streamCount should be enough?
     if ((2*streamCount) + intPool.intUpto > IntBlockPool.INT_BLOCK_SIZE) {
@@ -286,14 +245,12 @@
       termStreamAddressBuffer[streamAddressOffset + i] = upto + bytePool.byteOffset;
     }
     postingsArray.byteStarts[termID] = termStreamAddressBuffer[streamAddressOffset];
-    newTerm(termID, docID);
   }
 
   private boolean assertDocId(int docId) {
     assert docId >= lastDocID : "docID must be >= " + lastDocID + " but was: " + docId;
     lastDocID = docId;
     return true;
->>>>>>> 25f36c0c
   }
 
   /** Called once per inverted token.  This is the primary
@@ -306,31 +263,18 @@
     // Get the text & hash of this term.
     int termID = bytesHash.add(termBytes);
     //System.out.println("add term=" + termBytesRef.utf8ToString() + " doc=" + docState.docID + " termID=" + termID);
-<<<<<<< HEAD
-
-    addInternal(termID);
-
-    if (doNextCall) {
-      nextPerField.add(postingsArray.textStarts[termID < 0 ? ~termID : termID]);
-=======
-    if (termID >= 0) { // New posting
-      // Init stream slices
-      initStreamSlices(termID, docID);
-    } else {
-      termID = positionStreamSlice(termID, docID);
-    }
+
+    termID = addInternal(termID, docID);
+
     if (doNextCall) {
       nextPerField.add(postingsArray.textStarts[termID], docID);
->>>>>>> 25f36c0c
-    }
-  }
-
-  private int positionStreamSlice(int termID, final int docID) throws IOException {
-    termID = (-termID) - 1;
+    }
+  }
+
+  private int positionStreamSlice(int termID) throws IOException {
     int intStart = postingsArray.addressOffset[termID];
     termStreamAddressBuffer = intPool.buffers[intStart >> IntBlockPool.INT_BLOCK_SHIFT];
     streamAddressOffset = intStart & IntBlockPool.INT_BLOCK_MASK;
-    addTerm(termID, docID);
     return termID;
   }
 
@@ -434,7 +378,7 @@
     for (int i = 0; i < Integer.BYTES; i++) {
       writeByte(stream, ++testByte);
     }
-    int candidateUpto = intUptos[intUptoStart + stream];
+    int candidateUpto = termStreamAddressBuffer[streamAddressOffset + stream];
     final BytesRef firstSlice = fieldState.firstMaxPositionLengthSlice;
     firstSlice.bytes = bytePool.buffers[candidateUpto >> ByteBlockPool.BYTE_BLOCK_SHIFT];
     firstSlice.offset = (candidateUpto & ByteBlockPool.BYTE_BLOCK_MASK) - Integer.BYTES;
@@ -442,7 +386,7 @@
     // now we have to write 3 more bytes to in case the bytepool shifts the space we already allocated
     for (int i = 1; i <= OVERHEAD_TO_ENSURE_STABLE_ADDRESS; i++) {
       writeByte(stream, (byte)0);
-      final int probeUpto = intUptos[intUptoStart + stream];
+      final int probeUpto = termStreamAddressBuffer[streamAddressOffset + stream];
       if (probeUpto > candidateUpto + i) {
         // spread across 2 slices
         final BytesRef secondSlice = fieldState.secondMaxPositionLengthSlice;
@@ -450,16 +394,16 @@
         secondSlice.offset = (probeUpto & ByteBlockPool.BYTE_BLOCK_MASK) - Integer.BYTES;
         secondSlice.length = Integer.BYTES - i;
         firstSlice.length = i;
-        intUptos[intUptoStart + stream] -= i;
+        termStreamAddressBuffer[streamAddressOffset + stream] -= i;
         return;
       }
     }
-    intUptos[intUptoStart + stream] -= OVERHEAD_TO_ENSURE_STABLE_ADDRESS;
+    termStreamAddressBuffer[streamAddressOffset + stream] -= OVERHEAD_TO_ENSURE_STABLE_ADDRESS;
     // stable all in one slice
     firstSlice.length = Integer.BYTES;
   }
 
-  void flush() throws IOException {
+  void flush(int docID) throws IOException {
     if (indexLookahead == IndexLookahead.FALSE) {
       return;
     }
@@ -470,11 +414,11 @@
       if (previousState.firstInSegment) {
         initStreamSlices(termID);
         previousState.restoreState(fieldState, Integer.MAX_VALUE, true);
-        newTerm(termID);
+        newTerm(termID, docID);
       } else {
-        updateStreamSlices(termID);
+        positionStreamSlice(termID);
         previousState.restoreState(fieldState, Integer.MAX_VALUE, true);
-        addTerm(termID);
+        addTerm(termID, docID);
       }
     }
     // reset
@@ -482,7 +426,7 @@
     stateBuffer.clear();
     maxPosLen = 0;
     if (doNextCall) {
-      nextPerField.flush();
+      nextPerField.flush(docID);
     }
   }
 
