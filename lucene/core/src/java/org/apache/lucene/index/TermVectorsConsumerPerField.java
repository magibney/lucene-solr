--- conflicted
+++ resolved
@@ -46,7 +46,7 @@
   private boolean hasPayloads; // if enabled, and we actually saw any for this field
 
   TermVectorsConsumerPerField(FieldInvertState invertState, TermVectorsConsumer termsHash, FieldInfo fieldInfo) {
-    super(2, termsHash.intPool, termsHash.bytePool, termsHash.termBytePool, termsHash.bytesUsed, null, fieldInfo.name, fieldInfo.getIndexOptions());
+    super(2, invertState, termsHash.intPool, termsHash.bytePool, termsHash.termBytePool, termsHash.bytesUsed, null, fieldInfo.name, fieldInfo.getIndexOptions());
     this.termsWriter = termsHash;
     this.fieldInfo = fieldInfo;
     this.fieldState = invertState;
@@ -239,7 +239,6 @@
   }
 
   @Override
-<<<<<<< HEAD
   protected boolean indexLookahead(PayloadAttribute payloadAtt) {
     if (!doVectorPayloads) {
       indexLookahead = IndexLookahead.FALSE;
@@ -249,11 +248,7 @@
     }
   }
 
-  @Override
-  void newTerm(final int termID) {
-=======
   void newTerm(final int termID, final int docID) {
->>>>>>> 25f36c0c
     TermVectorsPostingsArray postings = termVectorsPostingsArray;
 
     postings.freqs[termID] = getTermFreq();
