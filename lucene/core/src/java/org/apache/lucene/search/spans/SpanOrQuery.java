--- conflicted
+++ resolved
@@ -136,7 +136,6 @@
     return new SpanOrWeight(searcher, scoreMode.needsScores() ? getTermStates(subWeights) : null, subWeights, boost);
   }
 
-<<<<<<< HEAD
   private static abstract class LookaheadSpans extends Spans implements IndexLookahead {
 
     protected int lookaheadNextStartPositionFloor;
@@ -178,12 +177,10 @@
     }
   }
 
-=======
   /**
    * Creates SpanOrQuery scorer instances
    * @lucene.internal
    */
->>>>>>> 9805b125
   public class SpanOrWeight extends SpanWeight {
 
     final List<SpanWeight> subWeights;
